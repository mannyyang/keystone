<<<<<<< HEAD
var keystone = require('../'),
	Types = require('./fieldTypes'),
	_ = require('underscore'),
	async = require('async'),
	utils = require('keystone-utils');

var methods = module.exports.methods = {};
var options = module.exports.options = {};

exports.sortable = function() {

	var list = this;

	this.schema.add({
		sortOrder: { type: Number, index: true }
	});

	this.schema.pre('save', function(next) {

		if (typeof this.sortOrder === 'number') {
			return next();
		}

		var item = this;
		list.model.findOne().sort('-sortOrder').exec(function(err, max) {
			item.sortOrder = (max && max.sortOrder) ? max.sortOrder + 1 : 0;
			next();
		});

	});

};

exports.autokey = function() {

	var autokey = this.autokey = _.clone(this.get('autokey')),
		list = this,
		def = {};

	if (!autokey.from) {
		var fromMsg = 'Invalid List Option (autokey) for ' + list.key + ' (from is required)\n';
		throw new Error(fromMsg);
	}
	if (!autokey.path) {
		var pathMsg = 'Invalid List Option (autokey) for ' + list.key + ' (path is required)\n';
		throw new Error(pathMsg);
	}

	if ('string' === typeof autokey.from) {
		autokey.from = autokey.from.split(' ');
	}

	autokey.from = autokey.from.map(function(i) {
		i = i.split(':');
		return { path: i[0], format: i[1] };
	});

	def[autokey.path] = {
		type: String,
		index: true
	};
	
	if (autokey.unique) {
		def[autokey.path].index = { unique: true };
	}

	this.schema.add(def);

	var getUniqueKey = function(doc, src, callback) {

		var q = list.model.find().where(autokey.path, src);

		if (_.isObject(autokey.unique)) {
			_.each(autokey.unique, function(k, v) {
				if (_.isString(v) && v.charAt(0) === ':') {
					q.where(k, doc.get(v.substr(1)));
				} else {
					q.where(k, v);
				}
			});
		}

		q.exec(function(err, results) {
			if (err) {
				callback(err);
			// deliberate use of implicit type coercion with == because doc.id may need to become a String
			} else if (results.length && (results.length > 1 || results[0].id != doc.id)) { // jshint ignore:line
				var inc = src.match(/^(.+)\-(\d+)$/);
				if (inc && inc.length === 3) {
					src = inc[1];
					inc = '-' + ((inc[2] * 1) + 1);
				} else {
					inc = '-1';
				}
				return getUniqueKey(doc, src + inc, callback);
			} else {
				doc.set(autokey.path, src);
				return callback();
			}
		});
	};

	this.schema.pre('save', function(next) {

		var modified = false,
			values = [];

		autokey.from.forEach(function(ops) {
			if (list.fields[ops.path]) {
				values.push(list.fields[ops.path].format(this, ops.format));
				if (list.fields[ops.path].isModified(this)) {
					modified = true;
				}
			} else {
				values.push(this.get(ops.path));
				// virtual paths are always assumed to have changed, except 'id'
				if (ops.path !== 'id' && list.schema.pathType(ops.path) === 'virtual' || this.isModified(ops.path)) {
					modified = true;
				}
			}
		}, this);

		// if has a value and is unmodified or fixed, don't update it
		if ((!modified || autokey.fixed) && this.get(autokey.path)) {
			return next();
		}

		var newKey = utils.slug(values.join(' ')) || this.id;

		if (autokey.unique) {
			return getUniqueKey(this, newKey, next);
		} else {
			this.set(autokey.path, newKey);
			return next();
		}

	});

};

/**
 * List track option
 *
 * When enabled, it tracks when a document are created/updated, 
 * as well as the user who created/updated it.
 */
exports.track = function() {
	
	var list = this,
		options = list.get('track'),
		userModel = keystone.get('user model'),
		defaultOptions = { 
			createdAt: false, 
			createdBy: false,
			updatedAt: false,
			updatedBy: false
		},
		fields = {};
	
	// ensure track is a boolean or an object
	if (!_.isBoolean(options) && !_.isObject(options) ) {
		throw new Error('Invalid List "track" option for ' + list.key + '\n' +
			'"track" must be a boolean or an object.\n\n' +
			'See http://keystonejs.com/docs/database/#lists-options for more information.');				
	}

	if (_.isBoolean(options)) {
		// shorthand: { track: true } sets all tracked fields to true
		if (options) {
			options = { 
				createdAt: true, 
				createdBy: true,
				updatedAt: true,
				updatedBy: true
			};
		} else {
			// otherwise user doesn't want tracking
			return;
		}
	}

	// if all track fields are set to false, then user doesn't want to track anything
	if (!options.createdAt && !options.createdBy && !options.updatedAt && !options.updatedBy) {
		return;
	}

	// merge user options with default options
	options = _.extend({}, defaultOptions, options);

	// validate option fields
	_.each(options, function(value, key) {
		
		var fieldName;
		
		// make sure the key isn't already defined as a field
		if (_.has(list.fields, key)) {
			throw new Error('Invalid List "track" option for ' + list.key + '\n' +
				'"' + key + '" is already defined in the Schema.');
		}

		// make sure it's a valid track option field
		if (_.has(defaultOptions, key)) {
			
			// make sure the option field value is either a boolean or a string
			if (!_.isBoolean(value) && !_.isString(value)) {
				throw new Error('Invalid List "track" option for ' + list.key + '\n' +
					'"' + key + '" must be a boolean or a string.\n\n' +
					'See http://keystonejs.com/docs/database/#lists-options for more information.');
			}

			if (value) {
				// determine 
				fieldName = value === true ? key : value;
				options[key] = fieldName;
				list.map(key, fieldName);

				switch(key) {
					case 'createdAt':
					case 'updatedAt':
						fields[fieldName] = { type: Date, hidden: true, index: true };
					break;

					case 'createdBy':
					case 'updatedBy':
						fields[fieldName] = { type: Types.Relationship, ref: userModel, hidden: true, index: true };
					break;
				}
			}
		} else {
			throw new Error('Invalid List "track" option for ' + list.key + '\n' +
				'valid field options are "createdAt", "createdBy", "updatedAt", an "updatedBy".\n\n' +
				'See http://keystonejs.com/docs/database/#lists-options for more information.');				
		}

	});

	// add track fields to schema
	list.add(fields);
	
	list.tracking = options;

	// add the pre-save schema plugin
	list.schema.pre('save', function (next) {
		
		var now = new Date();

		// set createdAt/createdBy on new docs
		if (this.isNew) {
			if (options.createdAt && !this.get(options.createdAt)) {
				this.set(options.createdAt, now);
			}
			if (options.createdBy && this._req_user && !this.get(options.createdBy)) {
				this.set(options.createdBy, this._req_user._id);
			}
		}

		// set updatedAt/updatedBy when doc is modified
		if (this.isNew || this.isModified()) {
			if (options.updatedAt) {
				this.set(options.updatedAt, now);
			}
			if (options.updatedBy && this._req_user) {
				this.set(options.updatedBy, this._req_user._id);
			}
		}

		next();
		
	});

};

methods.getRelated = function(paths, callback, nocollapse) {

	var item = this,
		list = this.list,
		queue = {};

	if ('function' !== typeof callback) {
		throw new Error('List.getRelated(paths, callback, nocollapse) requires a callback function.');
	}

	if ('string' === typeof paths) {
		var pathsArr = paths.split(' ');
		var lastPath = '';
		paths = [];
		for (var i = 0; i < pathsArr.length; i++) {
			lastPath += (lastPath.length ? ' ' : '') + pathsArr[i];
			if (lastPath.indexOf('[') < 0 || lastPath.charAt(lastPath.length - 1) === ']') {
				paths.push(lastPath);
				lastPath = '';
			}
		}
	}

	_.each(paths, function(options) {

		var populateString = '';

		if ('string' === typeof options) {
			if (options.indexOf('[') > 0) {
				populateString = options.substring(options.indexOf('[') + 1, options.indexOf(']'));
				options = options.substr(0,options.indexOf('['));
			}
			options = { path: options };
		}
		options.populate = options.populate || [];
		options.related = options.related || [];

		var relationship = list.relationships[options.path];
		if (!relationship) throw new Error('List.getRelated: list ' + list.key + ' does not have a relationship ' + options.path + '.');

		var refList = keystone.list(relationship.ref);
		if (!refList) throw new Error('List.getRelated: list ' + relationship.ref + ' does not exist.');

		var relField = refList.fields[relationship.refPath];
		if (!relField || relField.type !== 'relationship') throw new Error('List.getRelated: relationship ' + relationship.ref + ' on list ' + list.key + ' refers to a path (' + relationship.refPath + ') which is not a relationship field.');

		if (populateString.length) {

			_.each(populateString.split(' '), function(key) {
				if (refList.relationships[key]) {
					options.related.push(key);
				} else {
					options.populate.push(key);
				}
			});

		}

		queue[relationship.path] = function(done) {

			var query = refList.model.find().where(relField.path);

			if (options.populate) {
				query.populate(options.populate);
			}

			if (relField.many) {
				query.in([item.id]);
			} else {
				query.equals(item.id);
			}

			query.sort(options.sort || relationship.sort || refList.defaultSort);

			if (options.related.length) {
				query.exec(function(err, results) {
					if (err || !results.length) {
						return done(err, results);
					}
					async.parallel(results.map(function(item) {
							return function(done) {
								item.populateRelated(options.related, done);
							};
						}),
						function(err) {
							done(err, results);
						}
					);
				});
			} else {
				query.exec(done);
			}

		};

		if (!item._populatedRelationships) item._populatedRelationships = {};
		item._populatedRelationships[relationship.path] = true;

	});

	async.parallel(queue, function(err, results) {
		if (!nocollapse && results && paths.length === 1) {
			results = results[paths[0]];
		}
		callback(err, results);
	});

};

methods.populateRelated = function(rel, callback) {

	var item = this;

	if ('function' !== typeof callback) {
		throw new Error('List.populateRelated(rel, callback) requires a callback function.');
	}

	this.getRelated(rel, function(err, results) {
		_.each(results, function(data, key) {
			item[key] = data;
		});
		callback(err, results);
	}, true);
=======
exports.sortable = require('./schemaPlugins/sortable');
exports.autokey = require('./schemaPlugins/autokey');
exports.track = require('./schemaPlugins/track');
exports.history = require('./schemaPlugins/history');
>>>>>>> 7fedee07

exports.methods = {
	getRelated: require('./schemaPlugins/methods/getRelated'),
	populateRelated: require('./schemaPlugins/methods/populateRelated')
};

exports.options = {
	transform: require('./schemaPlugins/options/transform')
};<|MERGE_RESOLUTION|>--- conflicted
+++ resolved
@@ -1,405 +1,7 @@
-<<<<<<< HEAD
-var keystone = require('../'),
-	Types = require('./fieldTypes'),
-	_ = require('underscore'),
-	async = require('async'),
-	utils = require('keystone-utils');
-
-var methods = module.exports.methods = {};
-var options = module.exports.options = {};
-
-exports.sortable = function() {
-
-	var list = this;
-
-	this.schema.add({
-		sortOrder: { type: Number, index: true }
-	});
-
-	this.schema.pre('save', function(next) {
-
-		if (typeof this.sortOrder === 'number') {
-			return next();
-		}
-
-		var item = this;
-		list.model.findOne().sort('-sortOrder').exec(function(err, max) {
-			item.sortOrder = (max && max.sortOrder) ? max.sortOrder + 1 : 0;
-			next();
-		});
-
-	});
-
-};
-
-exports.autokey = function() {
-
-	var autokey = this.autokey = _.clone(this.get('autokey')),
-		list = this,
-		def = {};
-
-	if (!autokey.from) {
-		var fromMsg = 'Invalid List Option (autokey) for ' + list.key + ' (from is required)\n';
-		throw new Error(fromMsg);
-	}
-	if (!autokey.path) {
-		var pathMsg = 'Invalid List Option (autokey) for ' + list.key + ' (path is required)\n';
-		throw new Error(pathMsg);
-	}
-
-	if ('string' === typeof autokey.from) {
-		autokey.from = autokey.from.split(' ');
-	}
-
-	autokey.from = autokey.from.map(function(i) {
-		i = i.split(':');
-		return { path: i[0], format: i[1] };
-	});
-
-	def[autokey.path] = {
-		type: String,
-		index: true
-	};
-	
-	if (autokey.unique) {
-		def[autokey.path].index = { unique: true };
-	}
-
-	this.schema.add(def);
-
-	var getUniqueKey = function(doc, src, callback) {
-
-		var q = list.model.find().where(autokey.path, src);
-
-		if (_.isObject(autokey.unique)) {
-			_.each(autokey.unique, function(k, v) {
-				if (_.isString(v) && v.charAt(0) === ':') {
-					q.where(k, doc.get(v.substr(1)));
-				} else {
-					q.where(k, v);
-				}
-			});
-		}
-
-		q.exec(function(err, results) {
-			if (err) {
-				callback(err);
-			// deliberate use of implicit type coercion with == because doc.id may need to become a String
-			} else if (results.length && (results.length > 1 || results[0].id != doc.id)) { // jshint ignore:line
-				var inc = src.match(/^(.+)\-(\d+)$/);
-				if (inc && inc.length === 3) {
-					src = inc[1];
-					inc = '-' + ((inc[2] * 1) + 1);
-				} else {
-					inc = '-1';
-				}
-				return getUniqueKey(doc, src + inc, callback);
-			} else {
-				doc.set(autokey.path, src);
-				return callback();
-			}
-		});
-	};
-
-	this.schema.pre('save', function(next) {
-
-		var modified = false,
-			values = [];
-
-		autokey.from.forEach(function(ops) {
-			if (list.fields[ops.path]) {
-				values.push(list.fields[ops.path].format(this, ops.format));
-				if (list.fields[ops.path].isModified(this)) {
-					modified = true;
-				}
-			} else {
-				values.push(this.get(ops.path));
-				// virtual paths are always assumed to have changed, except 'id'
-				if (ops.path !== 'id' && list.schema.pathType(ops.path) === 'virtual' || this.isModified(ops.path)) {
-					modified = true;
-				}
-			}
-		}, this);
-
-		// if has a value and is unmodified or fixed, don't update it
-		if ((!modified || autokey.fixed) && this.get(autokey.path)) {
-			return next();
-		}
-
-		var newKey = utils.slug(values.join(' ')) || this.id;
-
-		if (autokey.unique) {
-			return getUniqueKey(this, newKey, next);
-		} else {
-			this.set(autokey.path, newKey);
-			return next();
-		}
-
-	});
-
-};
-
-/**
- * List track option
- *
- * When enabled, it tracks when a document are created/updated, 
- * as well as the user who created/updated it.
- */
-exports.track = function() {
-	
-	var list = this,
-		options = list.get('track'),
-		userModel = keystone.get('user model'),
-		defaultOptions = { 
-			createdAt: false, 
-			createdBy: false,
-			updatedAt: false,
-			updatedBy: false
-		},
-		fields = {};
-	
-	// ensure track is a boolean or an object
-	if (!_.isBoolean(options) && !_.isObject(options) ) {
-		throw new Error('Invalid List "track" option for ' + list.key + '\n' +
-			'"track" must be a boolean or an object.\n\n' +
-			'See http://keystonejs.com/docs/database/#lists-options for more information.');				
-	}
-
-	if (_.isBoolean(options)) {
-		// shorthand: { track: true } sets all tracked fields to true
-		if (options) {
-			options = { 
-				createdAt: true, 
-				createdBy: true,
-				updatedAt: true,
-				updatedBy: true
-			};
-		} else {
-			// otherwise user doesn't want tracking
-			return;
-		}
-	}
-
-	// if all track fields are set to false, then user doesn't want to track anything
-	if (!options.createdAt && !options.createdBy && !options.updatedAt && !options.updatedBy) {
-		return;
-	}
-
-	// merge user options with default options
-	options = _.extend({}, defaultOptions, options);
-
-	// validate option fields
-	_.each(options, function(value, key) {
-		
-		var fieldName;
-		
-		// make sure the key isn't already defined as a field
-		if (_.has(list.fields, key)) {
-			throw new Error('Invalid List "track" option for ' + list.key + '\n' +
-				'"' + key + '" is already defined in the Schema.');
-		}
-
-		// make sure it's a valid track option field
-		if (_.has(defaultOptions, key)) {
-			
-			// make sure the option field value is either a boolean or a string
-			if (!_.isBoolean(value) && !_.isString(value)) {
-				throw new Error('Invalid List "track" option for ' + list.key + '\n' +
-					'"' + key + '" must be a boolean or a string.\n\n' +
-					'See http://keystonejs.com/docs/database/#lists-options for more information.');
-			}
-
-			if (value) {
-				// determine 
-				fieldName = value === true ? key : value;
-				options[key] = fieldName;
-				list.map(key, fieldName);
-
-				switch(key) {
-					case 'createdAt':
-					case 'updatedAt':
-						fields[fieldName] = { type: Date, hidden: true, index: true };
-					break;
-
-					case 'createdBy':
-					case 'updatedBy':
-						fields[fieldName] = { type: Types.Relationship, ref: userModel, hidden: true, index: true };
-					break;
-				}
-			}
-		} else {
-			throw new Error('Invalid List "track" option for ' + list.key + '\n' +
-				'valid field options are "createdAt", "createdBy", "updatedAt", an "updatedBy".\n\n' +
-				'See http://keystonejs.com/docs/database/#lists-options for more information.');				
-		}
-
-	});
-
-	// add track fields to schema
-	list.add(fields);
-	
-	list.tracking = options;
-
-	// add the pre-save schema plugin
-	list.schema.pre('save', function (next) {
-		
-		var now = new Date();
-
-		// set createdAt/createdBy on new docs
-		if (this.isNew) {
-			if (options.createdAt && !this.get(options.createdAt)) {
-				this.set(options.createdAt, now);
-			}
-			if (options.createdBy && this._req_user && !this.get(options.createdBy)) {
-				this.set(options.createdBy, this._req_user._id);
-			}
-		}
-
-		// set updatedAt/updatedBy when doc is modified
-		if (this.isNew || this.isModified()) {
-			if (options.updatedAt) {
-				this.set(options.updatedAt, now);
-			}
-			if (options.updatedBy && this._req_user) {
-				this.set(options.updatedBy, this._req_user._id);
-			}
-		}
-
-		next();
-		
-	});
-
-};
-
-methods.getRelated = function(paths, callback, nocollapse) {
-
-	var item = this,
-		list = this.list,
-		queue = {};
-
-	if ('function' !== typeof callback) {
-		throw new Error('List.getRelated(paths, callback, nocollapse) requires a callback function.');
-	}
-
-	if ('string' === typeof paths) {
-		var pathsArr = paths.split(' ');
-		var lastPath = '';
-		paths = [];
-		for (var i = 0; i < pathsArr.length; i++) {
-			lastPath += (lastPath.length ? ' ' : '') + pathsArr[i];
-			if (lastPath.indexOf('[') < 0 || lastPath.charAt(lastPath.length - 1) === ']') {
-				paths.push(lastPath);
-				lastPath = '';
-			}
-		}
-	}
-
-	_.each(paths, function(options) {
-
-		var populateString = '';
-
-		if ('string' === typeof options) {
-			if (options.indexOf('[') > 0) {
-				populateString = options.substring(options.indexOf('[') + 1, options.indexOf(']'));
-				options = options.substr(0,options.indexOf('['));
-			}
-			options = { path: options };
-		}
-		options.populate = options.populate || [];
-		options.related = options.related || [];
-
-		var relationship = list.relationships[options.path];
-		if (!relationship) throw new Error('List.getRelated: list ' + list.key + ' does not have a relationship ' + options.path + '.');
-
-		var refList = keystone.list(relationship.ref);
-		if (!refList) throw new Error('List.getRelated: list ' + relationship.ref + ' does not exist.');
-
-		var relField = refList.fields[relationship.refPath];
-		if (!relField || relField.type !== 'relationship') throw new Error('List.getRelated: relationship ' + relationship.ref + ' on list ' + list.key + ' refers to a path (' + relationship.refPath + ') which is not a relationship field.');
-
-		if (populateString.length) {
-
-			_.each(populateString.split(' '), function(key) {
-				if (refList.relationships[key]) {
-					options.related.push(key);
-				} else {
-					options.populate.push(key);
-				}
-			});
-
-		}
-
-		queue[relationship.path] = function(done) {
-
-			var query = refList.model.find().where(relField.path);
-
-			if (options.populate) {
-				query.populate(options.populate);
-			}
-
-			if (relField.many) {
-				query.in([item.id]);
-			} else {
-				query.equals(item.id);
-			}
-
-			query.sort(options.sort || relationship.sort || refList.defaultSort);
-
-			if (options.related.length) {
-				query.exec(function(err, results) {
-					if (err || !results.length) {
-						return done(err, results);
-					}
-					async.parallel(results.map(function(item) {
-							return function(done) {
-								item.populateRelated(options.related, done);
-							};
-						}),
-						function(err) {
-							done(err, results);
-						}
-					);
-				});
-			} else {
-				query.exec(done);
-			}
-
-		};
-
-		if (!item._populatedRelationships) item._populatedRelationships = {};
-		item._populatedRelationships[relationship.path] = true;
-
-	});
-
-	async.parallel(queue, function(err, results) {
-		if (!nocollapse && results && paths.length === 1) {
-			results = results[paths[0]];
-		}
-		callback(err, results);
-	});
-
-};
-
-methods.populateRelated = function(rel, callback) {
-
-	var item = this;
-
-	if ('function' !== typeof callback) {
-		throw new Error('List.populateRelated(rel, callback) requires a callback function.');
-	}
-
-	this.getRelated(rel, function(err, results) {
-		_.each(results, function(data, key) {
-			item[key] = data;
-		});
-		callback(err, results);
-	}, true);
-=======
 exports.sortable = require('./schemaPlugins/sortable');
 exports.autokey = require('./schemaPlugins/autokey');
 exports.track = require('./schemaPlugins/track');
 exports.history = require('./schemaPlugins/history');
->>>>>>> 7fedee07
 
 exports.methods = {
 	getRelated: require('./schemaPlugins/methods/getRelated'),
