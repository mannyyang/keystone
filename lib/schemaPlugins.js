--- conflicted
+++ resolved
@@ -16,16 +16,9 @@
 	});
 
 	this.schema.pre('save', function(next) {
-<<<<<<< HEAD
-
-		var sortOrderType = this.schema.path('sortOrder');
-		if ((typeof sortOrderType !== 'undefined')
-				&& (sortOrderType instanceof keystone.mongoose.Schema.Types.Number)) {
-=======
 		
 		var sortOrderType = this.schema.path('sortOrder');
 		if (typeof sortOrderType !== 'undefined' && sortOrderType instanceof keystone.mongoose.Schema.Types.Number) {
->>>>>>> cc9b5a77
 			return next();
 		}
 
