--- conflicted
+++ resolved
@@ -402,11 +402,8 @@
 							| second: { type: String, dependsOn: { sortBy: ['value1', '1', 2] } },
 							| // Will show if first == "value1"
 							| third: { type: String, dependsOn: { sortBy: 'value1' } }
-<<<<<<< HEAD
-							
-=======
-			
->>>>>>> 4d6cb567
+
+			
 			h3 Generated values and watching fields
 			
 			p Keystone's fields support a simple syntax for configuring dynamically updated fields. You can set a field to update its value whenever:
