var fs = require('fs'),
	path = require('path'),
	http = require('http'),
	https = require('https'),
	_ = require('underscore'),
	express = require('express'),
	async = require('async'),
	jade = require('jade'),
	moment = require('moment'),
	numeral = require('numeral'),
	cloudinary = require('cloudinary'),
	mandrillapi = require('mandrill-api'),
	utils = require('keystone-utils');

var templateCache = {};

var dashes = '\n------------------------------------------------\n';

/**
 * Don't use process.cwd() as it breaks module encapsulation
 * Instead, let's use module.parent if it's present, or the module itself if there is no parent (probably testing keystone directly if that's the case)
 * This way, the consuming app/module can be an embedded node_module and path resolutions will still work
 * (process.cwd() breaks module encapsulation if the consuming app/module is itself a node_module)
 */
var moduleRoot = (function(_rootPath) {
	var parts = _rootPath.split(path.sep);
	parts.pop(); //get rid of /node_modules from the end of the path
	return parts.join(path.sep);
})(module.parent ? module.parent.paths[0] : module.paths[0]);


/**
 * Keystone Class
 *
 * @api public
 */

var Keystone = function() {

	this.lists = {};
	this.paths = {};
	this._options = {
		'name': 'Keystone',
		'brand': 'Keystone',
		'compress': true,
		'headless': false,
		'logger': 'dev',
		'auto update': false
	};
	this._pre = {
		routes: [],
		render: []
	};
	this._redirects = {};

	// expose express

	this.express = express;


	// init environment defaults

	this.set('env', process.env.NODE_ENV || 'development');

	this.set('port', process.env.PORT);
	this.set('host', process.env.HOST || process.env.IP);
	this.set('listen', process.env.LISTEN);

	this.set('ssl', process.env.SSL);
	this.set('ssl port', process.env.SSL_PORT);
	this.set('ssl host', process.env.SSL_HOST || process.env.SSL_IP);
	this.set('ssl key', process.env.SSL_KEY);
	this.set('ssl cert', process.env.SSL_CERT);

	this.set('cookie secret', process.env.COOKIE_SECRET);
	this.set('embedly api key', process.env.EMBEDLY_API_KEY || process.env.EMBEDLY_APIKEY);
	this.set('mandrill api key', process.env.MANDRILL_API_KEY || process.env.MANDRILL_APIKEY);
	this.set('mandrill username', process.env.MANDRILL_USERNAME);
	this.set('google api key', process.env.GOOGLE_BROWSER_KEY);
	this.set('google server api key', process.env.GOOGLE_SERVER_KEY);
	this.set('ga property', process.env.GA_PROPERTY);
	this.set('ga domain', process.env.GA_DOMAIN);
	this.set('chartbeat property', process.env.CHARTBEAT_PROPERTY);
	this.set('chartbeat domain', process.env.CHARTBEAT_DOMAIN);
	this.set('allowed ip ranges', process.env.ALLOWED_IP_RANGES);

	if (process.env.S3_BUCKET && process.env.S3_KEY && process.env.S3_SECRET) {
		this.set('s3 config', { bucket: process.env.S3_BUCKET, key: process.env.S3_KEY, secret: process.env.S3_SECRET, region: process.env.S3_REGION });
	}

	if (process.env.AZURE_STORAGE_ACCOUNT && process.env.AZURE_STORAGE_ACCESS_KEY) {
		this.set('azurefile config', { account: process.env.AZURE_STORAGE_ACCOUNT, key: process.env.AZURE_STORAGE_ACCESS_KEY });
	}

	if (process.env.CLOUDINARY_URL) {
		// process.env.CLOUDINARY_URL is processed by the cloudinary package when this is set
		this.set('cloudinary config', true);
	}

};


/**
 * Deprecated options that have been mapped to new keys
 */
var remappedOptions = {
	'signin success': 'signin redirect',
	'signout': 'signout url'
};

/**
 * Sets keystone options
 *
 * ####Example:
 *
 *     keystone.set('user model', 'User') // sets the 'user model' option to `User`
 *
 * @param {String} key
 * @param {String} value
 * @api public
 */
 Keystone.prototype.set = function(key, value) {

	if (arguments.length == 1) {
		return this._options[key];
	}

	if (remappedOptions[key]) {
		console.log('Warning: the `' + key + '` option has been deprecated. Please use `' + remappedOptions[key] + '` instead.\n\n' +
			'Support for `' + key + '` will be removed in a future version.');
		key = remappedOptions[key];
	}

	// handle special settings
	switch (key) {
		case 'cloudinary config':
			if (_.isObject(value)) {
				cloudinary.config(value);
			}
			value = cloudinary.config();
		break;
		case 'mandrill api key':
			if (value) {
				this.mandrillAPI = new mandrillapi.Mandrill(value);
			}
		break;
		case 'auth':
			if (value === true && !this.get('session')) {
				this.set('session', true);
			}
		break;
		case 'nav':
			this.nav = this.initNav(value);
		break;
	}

	this._options[key] = value;
	return this;
};


/**
 * Sets multiple keystone options.
 *
 * ####Example:
 *
 *     keystone.set({test: value}) // sets the 'test' option to `value`
 *
 * @param {Object} options
 * @api public
 */

Keystone.prototype.options = function(options) {
	if (!arguments.length)
		return this._options;
	if (utils.isObject(options)) {
		var keys = Object.keys(options),
			i = keys.length,
			k;
		while (i--) {
			k = keys[i];
			this.set(k, options[k]);
		}
	}
	return this._options;
};


/**
 * Gets keystone options
 *
 * ####Example:
 *
 *     keystone.get('test') // returns the 'test' value
 *
 * @param {String} key
 * @method get
 * @api public
 */

Keystone.prototype.get = Keystone.prototype.set;

/**
 * Gets a path option, expanded to include moduleRoot if it is relative
 *
 * ####Example:
 *
 *     keystone.get('test') // returns the 'test' value
 *
 * @param {String} key
 * @method get
 * @api public
 */

Keystone.prototype.getPath = function(key, defaultValue) {
	var pathValue = keystone.get(key) || defaultValue;
	pathValue = ('string' == typeof pathValue && pathValue.substr(0,1) != path.sep && pathValue.substr(1,2) != ':\\') 
		? path.join(moduleRoot, pathValue) 
		: pathValue;
	return pathValue;
};


/**
 * Registers a pre-event handler.
 *
 * Valid events include:
 * - `routes` - calls the function before any routes are matched, after all other middleware
 *
 * @param {String} event
 * @param {Function} function to call
 * @api public
 */

Keystone.prototype.pre = function(event, fn) {
	if (!this._pre[event]) {
		throw new Error('keystone.pre() Error: event ' + event + ' does not exist.');
	}
	this._pre[event].push(fn);
	return this;
};


/**
 * Connects keystone to the application's mongoose instance.
 *
 * ####Example:
 *
 *     var mongoose = require('mongoose');
 *
 *     keystone.connect(mongoose);
 *
 * @param {Object} connections
 * @api public
 */

Keystone.prototype.connect = function() {
	// detect type of each argument
	for (var i = 0; i < arguments.length; i++) {
		if (arguments[i].constructor.name == 'Mongoose') {
			// detected Mongoose
			this.mongoose = arguments[i];
		} else if (arguments[i].name == 'app') {
			// detected Express app
			this.app = arguments[i];
		}
	}
	return this;
};


/**
 * The exports object is an instance of Keystone.
 *
 * @api public
 */

var keystone = module.exports = exports = new Keystone();

// Expose modules and Classes
keystone.utils = utils;
keystone.content = require('./lib/content');
keystone.List = require('./lib/list');
keystone.Field = require('./lib/field');
keystone.Field.Types = require('./lib/fieldTypes');
keystone.View = require('./lib/view');
keystone.Email = require('./lib/email');


/**
 * Initialises Keystone in encapsulated mode.
 *
 * Creates an Express app and configures it if none has been connected.
 *
 * Also connects to the default mongoose instance if none has been connected.
 *
 * Accepts an options argument.
 *
 * Returns `this` to allow chaining.
 *
 * @param {Object} options
 * @api public
 */

Keystone.prototype.init = function(options) {

	this.options(options);

	if (!this.app) {
		this.app = express();
	}

	if (!this.mongoose) {
		this.connect(require('mongoose'));
	}

	return this;

};

/**
 * Initialises Keystone's nav
 *
 * @param {Object} nav
 * @api private
 */

Keystone.prototype.initNav = function(sections) {

	var nav = {
		sections: [],
		by: {
			list: {},
			section: {}
		}
	};

	if (!sections) {
		sections = {};
		nav.flat = true;
		_.each(this.lists, function(list) {
			if (list.get('hidden')) return;
			sections[list.path] = [list.path];
		});
	}

	_.each(sections, function(section, key) {
		if ('string' == typeof section) {
			section = [section];
		}
		section = {
			lists: section,
			label: nav.flat ? keystone.list(section[0]).label : utils.keyToLabel(key)
		};
		section.key = key;
		section.lists = _.map(section.lists, function(i) {
			var msg, list = keystone.list(i);
			if (!list) {
				msg = 'Invalid Keystone Option (nav): list ' + i + ' has not been defined.\n';
				throw new Error(msg);
			}
			if (list.get('hidden')) {
				msg = 'Invalid Keystone Option (nav): list ' + i + ' is hidden.\n';
				throw new Error(msg);
			}
			nav.by.list[list.key] = section;
			return list;
		});
		if (section.lists.length) {
			nav.sections.push(section);
			nav.by.section[section.key] = section;
		}
	});

	return nav;
};

/**
 * Configures a Keystone app in encapsulated mode, but does not start it.
 *
 * Connects to the database and runs updates and then calls back.
 *
 * This is the code-path to use if you'd like to mount the keystone app as a sub-app in another express application.
 *
 *   var app = express();
 *
 *   //...do your normal express setup stuff, add middleware and routes (but not static content or error handling middleware yet)
 *
 *   keystone.mount('/content', app, function() {
 *     //put your app's static content and error handling middleware here and start your server
 *   });
 *
 * Events are fired during initialisation to allow customisation, including:
 *
 *   - onMount
 *
 * If the events argument is a function, it is assumed to be the mounted event.
 *
 *
 * ####Options:
 *
 * Keystone supports the following options specifically for running in encapsulated mode (with no embedded server):
 *
 *   - name
 *   - port
 *   - views
 *   - view engine
 *   - compress
 *   - favico
 *   - less
 *   - static
 *   - headless
 *   - logger
 *   - cookie secret
 *   - session
 *   - 404
 *   - 500
 *   - routes
 *   - locals
 *   - auto update
 *
 *
 * @api public
 */

Keystone.prototype.mount = function(mountPath, parentApp, events) {

	if (!this.app) {
		throw new Error("KeystoneJS Initialisaton Error:\n\napp must be initialised. Call keystone.init() or keystone.connect(new Express()) first.\n\n");
	}

	if (arguments.length == 1) {
		events = arguments[0];
		mountPath = null;
	}

	if ('function' == typeof events) {
		events = { onMount: events };
	}

	if (!events) events = {};

	this.nativeApp = true;

	var keystone = this,
		app = this.app;

	/* Express sub-app mounting to external app at a mount point (if specified) */

	if (mountPath) {
		//fix root-relative keystone urls for assets (gets around having to re-write all the keystone templates)
		parentApp.all(/^\/keystone($|\/*)/, function(req, res, next) {
			req.url = mountPath + req.url;
			next();
		});

		parentApp.use(mountPath, app);
	}

	/* Keystone's encapsulated Express App Setup */

	// Allow usage of custom view engines

	if (this.get('custom engine')) {
		app.engine(this.get('view engine'), this.get('custom engine'));
	}

	// Set location of view templates and view engine

	app.set('views', this.getPath('views') || path.sep + 'views');
	app.set('view engine', this.get('view engine'));

	// Apply locals

	if (utils.isObject(this.get('locals'))) {
		_.extend(app.locals, this.get('locals'));
	}

	if (this.get('env') != 'production') {
		app.locals.pretty = true;
	}

	// Serve static assets

	if (this.get('compress')) {
		app.use(express.compress());
	}

	if (this.get('favico')) {
		app.use(express.favicon(this.getPath('favico')));
	}

	if (this.get('less')) {
		app.use(require('less-middleware')({ src: this.getPath('less') }));
	}

	if (this.get('static')) {
		app.use(express.static(this.getPath('static')));
	}

	if (!this.get('headless')) {
			keystone.static(app);
	}

	// Handle dynamic requests

	if (this.get('logger')) {
		app.use(express.logger(this.get('logger')));
	}

	app.use(express.bodyParser());
	app.use(express.methodOverride());

	if (this.get('cookie secret')) {
		app.use(express.cookieParser(this.get('cookie secret')));
	}
	app.use(express.session());
	app.use(require('connect-flash')());

	if (this.get('session') === true) {
		app.use(this.session.persist);
	} else if ('function' == typeof this.get('session')) {
		app.use(this.get('session'));
	}

	// Process 'X-Forwarded-For' request header

	if (this.get('trust proxy') === true) {
		app.enable('trust proxy');
	} else {
		app.disable('trust proxy');
	}

	// Check for IP range restrictions

	if (this.get('allowed ip ranges')) {
		if (!app.get('trust proxy')) {
			throw new Error("KeystoneJS Initialisaton Error:\n\nto set IP range restrictions the 'trust proxy' setting must be enabled.\n\n");
		}
		var ipRangeMiddleware = require('./lib/security').ipRangeRestrict(
			this.get('allowed ip ranges'),
			keystone.wrapHTMLError
		);
		this.pre('routes', ipRangeMiddleware);
	}

	// Pre-route middleware

	this._pre.routes.forEach(function(fn) {
		try {
			app.use(fn);
		}
		catch(e) {
			console.log('Pre-route middleware (not found):');
			console.log(e);
		}
	});

	// Route requests

	app.use(app.router);

	// Headless mode means don't bind the Keystone routes

	if (!this.get('headless')) {
		this.routes(app);
	}

	// Handle redirects before 404s

	if (Object.keys(this._redirects).length) {
		app.use(function(req, res, next) {
			if (keystone._redirects[req.path]) {
				res.redirect(keystone._redirects[req.path]);
			} else {
				next();
			}
		});
	}

	// Handle 404 (no route matched) errors

	var default404Handler = function(req, res, next) {
		res.status(404).send(keystone.wrapHTMLError("Sorry, no page could be found at this address (404)"));
	};

	app.use(function(req, res, next) {

		var err404 = keystone.get('404');

		if (err404) {
			try {
				if ('function' == typeof err404) {
					err404(req, res, next);
				} else if ('string' == typeof err404) {
					res.status(404).render(err404);
				} else {
					console.log(dashes + 'Error handling 404 (not found): Invalid type (' + (typeof err404) + ') for 404 setting.' + dashes);
					default404Handler(req, res, next);
				}
			} catch(e) {
				console.log(dashes + 'Error handling 404 (not found):');
				console.log(e);
				console.log(dashes);
				default404Handler(req, res, next);
			}
		} else {
			default404Handler(req, res, next);
		}

	});

	// Handle other errors

	var default500Handler = function(err, req, res, next) {

		if (err instanceof Error) {
			console.log((err.type ? err.type + ' ' : '') + 'Error thrown for request: ' + req.url);
			console.log(err.message);
		} else {
			console.log('Error thrown for request: ' + req.url);
			console.log(err);
		}

		var msg = '';

		if (keystone.get('env') == 'development') {

			if (err instanceof Error) {
				if (err.type) {
					msg += '<h2>' + err.type + '</h2>';
				}
				msg += utils.textToHTML(err.message);
			} else if ('object' == typeof err) {
				msg += '<code>' + JSON.stringify(err) + '</code>';
			} else if (err) {
				msg += err;
			}
		}

		res.status(500).send(keystone.wrapHTMLError("Sorry, an error occurred loading the page (500)", msg));
	};

	app.use(function(err, req, res, next) {

		var err500 = keystone.get('500');

		if (err500) {
			try {
				if ('function' == typeof err500) {
					err500(err, req, res, next);
				} else if ('string' == typeof err500) {
					res.locals.err = err;
					res.status(500).render(err500);
				} else {
					console.log(dashes + 'Error handling 500 (error): Invalid type (' + (typeof err500) + ') for 500 setting.' + dashes);
					default500Handler(err, req, res, next);
				}
			} catch(e) {
				console.log(dashes + 'Error handling 500 (error):');
				console.log(e);
				console.log(dashes);
				default500Handler(err, req, res, next);
			}
		} else {
			default500Handler(err, req, res, next);
		}

	});

	// Configure application routes
	if ('function' == typeof this.get('routes')) {
		this.get('routes')(app);
	}

	// Connect to database

	var mongooseArgs = this.get('mongo'),
		mongoConnectionOpen = false;

	if (!mongooseArgs) {
		mongooseArgs = process.env.MONGO_URI || process.env.MONGO_URL || process.env.MONGOLAB_URI || process.env.MONGOLAB_URL || ['localhost', utils.slug(this.get('name'))];
	}

	this.mongoose.connect.apply(this.mongoose, Array.isArray(mongooseArgs) ? mongooseArgs : [mongooseArgs]);

	this.mongoose.connection.on('error', function(err) {

		console.log('------------------------------------------------');
		console.log('Mongo Error:\n');
		console.log(err);

		if (mongoConnectionOpen) {
			throw new Error("Mongo Error");
		} else {
			throw new Error("KeystoneJS (" + keystone.get('name') + ") failed to start");
		}

	}).on('open', function() {

		//app is mounted and db connection acquired, time to update and then call back

		// Apply updates?
		if (keystone.get('auto update')) {
			keystone.applyUpdates(events.onMount);
		} else {
			events.onMount && events.onMount();
		}

	});
}

/**
 * Configures and starts a Keystone app in encapsulated mode.
 *
 * Connects to the database, runs updates and listens for incoming requests.
 *
 * Events are fired during initialisation to allow customisation, including:
 *
 *   - onMount
 *   - onStart
 *   - onHttpServerCreated
 *   - onHttpsServerCreated
 *
 * If the events argument is a function, it is assumed to be the started event.
 *
 *
 * ####Options:
 *
 * Keystone supports the following options specifically for running in encapsulated mode:
 *
 *   - name
 *   - port
 *   - views
 *   - view engine
 *   - compress
 *   - favico
 *   - less
 *   - static
 *   - headless
 *   - logger
 *   - cookie secret
 *   - session
 *   - 404
 *   - 500
 *   - routes
 *   - locals
 *   - auto update
 *   - ssl
 *   - sslport
 *   - sslkey
 *   - sslcert
 *
 *
 * @api public
 */

Keystone.prototype.start = function(events) {

	if ('function' == typeof events) {
		events = { onStart: events };
	}

	if (!events) events = {};

	if (!this.app) {
		throw new Error("KeystoneJS Initialisaton Error:\n\napp must be initialised. Call keystone.init() or keystone.connect(new Express()) first.\n\n");
	}

	var keystone = this,
		app = this.app;

	//maintain passed in onMount binding but override to start http servers
	//(call user-defined onMount first if present)
	var onMount = events.onMount;
	events.onMount = function() {
		onMount && onMount();

		mongoConnectionOpen = true;

		var startupMessages = ['KeystoneJS Started:'],
			waitForServers = 2;

		// Logs the startup messages and calls the onStart method
		var serverStarted = function() {
			waitForServers--;
			if (waitForServers) return;
			console.log(dashes + startupMessages.join('\n') + dashes);
			events.onStart && events.onStart();
		};

		// Creates the http server and listens to the specified port and host or listen option.
		//
		// For more information on how these options work, see
		// http://nodejs.org/api/http.html#http_server_listen_port_hostname_backlog_callback
		// and for history, see https://github.com/JedWatson/keystone/issues/154

		keystone.httpServer = http.createServer(app);
		events.onHttpServerCreated && events.onHttpServerCreated();

		var host = keystone.get('host'),
			port = keystone.get('port'),
			listen = keystone.get('listen'),
			ssl = keystone.get('ssl');

		// start the http server unless we're in ssl-only mode
		if (ssl != 'only') {

<<<<<<< HEAD
				var httpStarted = function(msg) {
					return function() {
						startupMessages.push(msg);
						serverStarted();
					};
				};

				if (port || port === 0) {

					app.set('port', port);

					var httpReadyMsg = keystone.get('name') + ' is ready';

					if (host) {
						httpReadyMsg += ' on http://' + host;
						if (port) {
							httpReadyMsg += ':' + port;
						}
						// start listening on the specified host and port
						keystone.httpServer.listen(port, host, httpStarted(httpReadyMsg));
					} else {
						if (port) {
							httpReadyMsg += ' on port ' + port;
						}
						// start listening on any IPv4 address (INADDR_ANY) and the specified port
						keystone.httpServer.listen(port, httpStarted(httpReadyMsg));
					}

				} else if (host) {
					// start listening on a specific host address and default port 3000
					app.set('port', 3000);
					keystone.httpServer.listen(3000, host, httpStarted(keystone.get('name') + ' is ready on ' + host + ':3000'));
				} else if (listen) {
					// start listening to a unix socket
					keystone.httpServer.listen(listen, httpStarted(keystone.get('name') + ' is ready' + (('string' == typeof listen) ? ' on ' + listen : '')));
				} else {
					// default: start listening on any IPv4 address (INADDR_ANY) and default port 3000
					app.set('port', 3000);
					keystone.httpServer.listen(3000, httpStarted(keystone.get('name') + ' is ready on default port 3000'));

=======
			var httpStarted = function(msg) {
				return function() {
					startupMessages.push(msg);
					serverStarted();
				}
			}

			if (port || port === 0) {

				app.set('port', port);

				var httpReadyMsg = keystone.get('name') + ' is ready';

				if (host) {
					httpReadyMsg += ' on http://' + host;
					if (port) {
						httpReadyMsg += ':' + port;
					}
					// start listening on the specified host and port
					keystone.httpServer.listen(port, host, httpStarted(httpReadyMsg));
				} else {
					if (port) {
						httpReadyMsg += ' on port ' + port;
					}
					// start listening on any IPv4 address (INADDR_ANY) and the specified port
					keystone.httpServer.listen(port, httpStarted(httpReadyMsg));
>>>>>>> 73558441
				}

			} else if (host) {
				// start listening on a specific host address and default port 3000
				app.set('port', 3000);
				keystone.httpServer.listen(3000, host, httpStarted(keystone.get('name') + ' is ready on ' + host + ':3000'));
			} else if (listen) {
				// start listening to a unix socket
				keystone.httpServer.listen(listen, httpStarted(keystone.get('name') + ' is ready' + (('string' == typeof listen) ? ' on ' + listen : '')));
			} else {
				// default: start listening on any IPv4 address (INADDR_ANY) and default port 3000
				app.set('port', 3000);
				keystone.httpServer.listen(3000, httpStarted(keystone.get('name') + ' is ready on default port 3000'));

			}

		} else {
			waitForServers--;
		}

		// start the ssl server if configured
		if (ssl) {

			var sslOpts = {};

			if (keystone.get('ssl cert') && fs.existsSync(keystone.getPath('ssl cert'))) {
				sslOpts.cert = fs.readFileSync(keystone.getPath('ssl cert'));
			}
			if (keystone.get('ssl key') && fs.existsSync(keystone.getPath('ssl key'))) {
				sslOpts.key = fs.readFileSync(keystone.getPath('ssl key'));
			}

			if (!sslOpts.key || !sslOpts.cert) {

				if (ssl == 'only') {
					console.log(keystone.get('name') + ' failed to start: invalid ssl configuration');
					process.exit();
				} else {
					startupMessages.push('Warning: Invalid SSL Configuration');
					serverStarted();
				}

<<<<<<< HEAD
					var httpsStarted = function(msg) {
						return function() {
							startupMessages.push(msg);
							serverStarted();
						};
					};
=======
			} else {
>>>>>>> 73558441

				var httpsStarted = function(msg) {
					return function() {
						startupMessages.push(msg);
						serverStarted();
					}
				}

				keystone.httpsServer = https.createServer(sslOpts, app);
				events.onHttpsServerCreated && events.onHttpsServerCreated();

				var sslHost = keystone.get('ssl host') || host,
					sslPort = keystone.get('ssl port') || 3001;

				var httpsReadyMsg = (ssl == 'only') ? keystone.get('name') + ' (SSL) is ready on ' : 'SSL Server is ready on ';

				if (sslHost) {
					keystone.httpsServer.listen(sslPort, sslHost, httpsStarted(httpsReadyMsg + 'https://' + sslHost + ':' + sslPort));
				} else {
					var httpsPortMsg = (keystone.get('ssl port')) ? 'port: ' + keystone.get('ssl port') : 'default port 3001';
					keystone.httpsServer.listen(sslPort, httpsStarted(httpsReadyMsg + httpsPortMsg));
				}

			}

<<<<<<< HEAD
		};
=======
		} else {
			waitForServers--;
		}
>>>>>>> 73558441

		process.on('uncaughtException', function(e) {
			if (e.code == 'EADDRINUSE') {
				console.log('------------------------------------------------\n' +
					keystone.get('name') + ' failed to start: address already in use\n' +
					'Please check you are not already running a server on the specified port.');
				process.exit();
			}
			throw (e);
		});
	};

	//mount the express app
	this.mount(events);

	return this;

};


/**
 * Adds bindings for keystone static resources
 * Can be included before other middleware (e.g. session management, logging, etc) for
 * reduced overhead
 *
 * @param {Express()} app
 * @api public
 */

Keystone.prototype.static = function(app) {

	app.use('/keystone', require('less-middleware')({ src: __dirname + path.sep + 'public' }));
	app.use('/keystone', express.static(__dirname + path.sep + 'public'));

	return this;

};


/**
 * Adds bindings for the keystone routes
 *
 * ####Example:
 *
 *     var app = express();
 *     app.configure(...); // configuration settings
 *     app.use(...); // middleware, routes, etc. should come before keystone is initialised
 *     keystone.routes(app);
 *
 * @param {Express()} app
 * @api public
 */

Keystone.prototype.routes = function(app) {

	this.app = app;
	var keystone = this;

	// ensure keystone nav has been initialised
	if (!this.nav) {
		this.nav = this.initNav();
	}

	// Cache compiled view templates if we are in Production mode
	this.set('view cache', this.get('env') == 'production');

	// Bind auth middleware (generic or custom) to /keystone* routes, allowing
	// access to the generic signin page if generic auth is used

	if (this.get('auth') === true) {

		if (!this.get('signout url')) {
			this.set('signout url', '/keystone/signout');
		}
		if (!this.get('signin url')) {
			this.set('signin url', '/keystone/signin');
		}

		if (!this.nativeApp || !this.get('session')) {
			app.all('/keystone*', this.session.persist);
		}

		app.all('/keystone/signin', require('./routes/views/signin'));
		app.all('/keystone/signout', require('./routes/views/signout'));
		app.all('/keystone*', this.session.keystoneAuth);

	} else if ('function' == typeof this.get('auth')) {
		app.all('/keystone*', this.get('auth'));
	}

	var initList = function(protect) {
		return function(req, res, next) {
			req.list = keystone.list(req.params.list);
			if (!req.list || (protect && req.list.get('hidden'))) {
				req.flash('error', 'List ' + req.params.list + ' could not be found.');
				return res.redirect('/keystone');
			}
			next();
		};
	};

	// Keystone Admin Route
	app.all('/keystone', require('./routes/views/home'));

	// Email test routes
	if (this.get('email tests')) {
		this.bindEmailTestRoutes(app, this.get('email tests'));
	}

	// Cloudinary API for image uploading (only if Cloudinary is configured)
	if (keystone.get('wysiwyg cloudinary images')) {
		if (!keystone.get('cloudinary config')) {
			throw new Error("KeystoneJS Initialisaton Error:\n\nTo use wysiwyg cloudinary images, the 'cloudinary config' setting must be configured.\n\n");
		}
		app.post('/keystone/api/cloudinary/upload', require('./routes/api/cloudinary').upload);
	}

	// Generic Lists API
	app.all('/keystone/api/:list/:action', initList(), require('./routes/api/list'));

	// Generic Lists Download Route
	app.all('/keystone/download/:list', initList(), require('./routes/download/list'));

	// List and Item Details Admin Routes
	app.all('/keystone/:list/:page([0-9]{1,5})?', initList(true), require('./routes/views/list'));
	app.all('/keystone/:list/:item', initList(true), require('./routes/views/item'));

	return this;

};


Keystone.prototype.bindEmailTestRoutes = function(app, emails) {

	var keystone = this;

	var handleError = function(req, res, err) {
		if (res.err) {
			res.err(err);
		} else {
			// TODO: Nicer default error handler
			res.status(500).send(JSON.stringify(err));
		}
	};

	// TODO: Index of email tests, and custom email test 404's (currently bounces to list 404)

	_.each(emails, function(vars, key) {

		var render = function(err, req, res, locals) {
			new keystone.Email(key).render(locals, function(err, email) {
				if (err) {
					handleError(req, res, err);
				} else {
					res.send(email.html);
				}
			});
		};

		app.get('/keystone/test-email/' + key, function(req, res) {
			if ('function' == typeof vars) {
				vars(req, res, function(err, locals) {
					render(err, req, res, locals);
				});
			} else {
				render(null, req, res, vars);
			}
		});

	});

	return this;

};


/**
 * Adds one or more redirections (urls that are redirected when no matching
 * routes are found, before treating the request as a 404)
 *
 * #### Example:
 * 		keystone.redirect('/old-route', 'new-route');
 *
 * 		// or
 *
 * 		keystone.redirect({
 * 			'old-route': 'new-route'
 * 		});
 */

Keystone.prototype.redirect = function() {

	if (arguments.length == 1 && utils.isObject(arguments[0])) {
		_.extend(this._redirects, arguments[0]);
	} else if (arguments.length == 2 && 'string' == typeof arguments[0] && 'string' == typeof arguments[1]) {
		this._redirects[arguments[0]] = arguments[1];
	}

	return this;

};


/**
 * Returns a function that looks in a specified path relative to the current
 * directory, and returns all .js modules it (recursively).
 *
 * ####Example:
 *
 *     var importRoutes = keystone.importer(__dirname);
 *
 *     var routes = {
 *         site: importRoutes('./site'),
 *         api: importRoutes('./api')
 *     };
 *
 * @param {String} rel__dirname
 * @api public
 */

Keystone.prototype.importer = function(rel__dirname) {

	var importer = function(from) {
		var imported = {};
		var joinPath = function() {
			return '.' + path.sep + path.join.apply(path, arguments);
		};
		var fsPath = joinPath(path.relative(process.cwd(), rel__dirname), from);
		fs.readdirSync(fsPath).forEach(function(name) {
			var info = fs.statSync(path.join(fsPath, name));
			// recur
			if (info.isDirectory()) {
				imported[name] = importer(joinPath(from, name));
			} else {
				// only import .js files
				var parts = name.split('.');
				var ext = parts.pop();
				if (ext == 'js' || ext == 'coffee') {
					imported[parts.join('-')] = require(path.join(rel__dirname, from, name));
				}
			}
			return imported;
		});
		return imported;
	};

	return importer;

};


/**
 * returns all .js modules (recursively) in the path specified, relative
 * to the module root (where the keystone project is being consumed from).
 *
 * ####Example:
 *
 *     var models = keystone.import('models');
 *
 * @param {String} dirname
 * @api public
 */

Keystone.prototype.import = function(dirname) {

	var fromPath = path.join(moduleRoot, dirname);
	var imported = {};

	fs.readdirSync(fromPath).forEach(function(name) {

<<<<<<< HEAD
			var fsPath = path.join(fromPath, name),
				info = fs.statSync(fsPath);
=======
		var fsPath = path.join(fromPath, name)
		info = fs.statSync(fsPath);
>>>>>>> 73558441

		// recur
		if (info.isDirectory()) {
			infomported[name] = doImport(fsPath);
		} else {
			// only import .js or .coffee files
			var parts = name.split('.');
			var ext = parts.pop();
			if (ext == 'js' || ext == 'coffee') {
				imported[parts.join('-')] = require(fsPath);
			}
		}

<<<<<<< HEAD
		});

		return imported;

	};
=======
	});
>>>>>>> 73558441

	return imported;

};


/**
 * Middleware to initialise a standard API response.
 *
 * Adds `res.apiResonse` and `res.apiError` methods.
 *
 * ####Example:
 *
 *     app.all('/api*', initAPI);
 *
 * @param {app.request} req
 * @param {app.response} res
 * @param {function} next
 * @api public
 */

Keystone.prototype.initAPI = function(req, res, next) {

	res.apiResponse = function(status) {
		if (req.query.callback)
			res.jsonp(status);
		else
			res.json(status);
	};

	res.apiError = function(key, err, msg) {
		msg = msg || 'Error';
		key = key || 'unknown error';
		msg += ' (' + key + ')';
		console.log(msg + (err ? ':' : ''));
		if (err) {
			console.log(err);
		}
		res.status(500);
		res.apiResponse({ error: key || 'error', detail: err });
	};

	next();
};


/**
 * Registers or retrieves a list
 */

Keystone.prototype.list = function(list) {
	if (list && list.constructor == keystone.List) {
		this.lists[list.key] = list;
		this.paths[list.path] = list.key;
		return list;
	}
	return this.lists[list] || this.lists[this.paths[list]];
};


/**
 * Retrieves orphaned lists (those not in a nav section)
 */

Keystone.prototype.getOrphanedLists = function() {
	if (!this.nav) {
		return [];
	}
	return _.filter(this.lists, function(list, key) {
		if (list.get('hidden')) return false;
		return (!keystone.nav.by.list[key]) ? list : false;
	});
};


/**
 * Applies Application updates
 */

Keystone.prototype.applyUpdates = function(callback) {
	require('./lib/updates').apply(callback);
};


/**
 * Creates multiple items in one or more Lists
 */

Keystone.prototype.createItems = function(data, callback) {

	var lists = _.keys(data),
		refs = {},
		stats = {};

	async.waterfall([

		// create items
		function(next) {
			async.each(lists, function(key, doneList) {

				var list = keystone.list(key);

				if (!list) return doneList();

				refs[list.key] = {};
				stats[list.key] = {
					singular: list.singular,
					plural: list.plural,
					created: 0
				};

				async.each(data[key], function(data, doneItem) {

					// Evaluate function properties to allow generated values
					_.keys(data).forEach(function(i) {
						if (_.isFunction(data[i])) {
							data[i] = data[i]();
						}
					});

					var doc = data.__doc = new list.model();

					if (data.__ref) {
						refs[list.key][data.__ref] = doc;
					}

					_.each(list.fields, function(field) {
						// skip relationship fields on the first pass.
						field.type != 'relationship' && field.updateItem(doc, data);
					});

					doc.save(doneItem);
					stats[list.key].created++;

				}, doneList);

			}, next);
		},

		// link items
		function(next) {

			async.each(lists, function(key, doneList) {

				var list = keystone.list(key);

				if (!list) return doneList();

				async.each(data[key], function(srcData, doneItem) {

					var doc = srcData.__doc;

					_.each(list.fields, function(field) {
						// populate relationships from saved refs
						if (field.type != 'relationship') return;
						var fieldRefs = refs[field.refList.key];
						if (field.many) {
							var refsArr = _.isString(srcData[field.path]) ? [srcData[field.path]] : srcData[field.path];
							if (!_.isArray(refsArr)) return;
							refsArr = _.compact(refsArr.map(function(ref) {
								return fieldRefs[ref] ? fieldRefs[ref].id : undefined;
							}));
							doc.set(field.path, refsArr);
						} else {
							var ref = srcData[field.path];
							if (ref && fieldRefs[ref]) {
								doc.set(field.path, fieldRefs[ref].id);
							}
						}
					});

					doc.save(doneItem);

				}, doneList);

			}, next);
		}

	], function(err) {
		if (err) return callback && callback(err);

		var msg = '\nSuccessfully created:\n';
		_.each(stats, function(list, key) {
			msg += '\n*   ' + keystone.utils.plural(list.created, '* ' + list.singular, '* ' + list.plural);
		});
		stats.message = msg + '\n';

		callback(null, stats);
	});

};


/**
 * Renders a Keystone View
 *
 * @api private
 */

Keystone.prototype.render = function(req, res, view, ext) {

	var keystone = this,
		template = templateCache[view];

	var templatePath = __dirname + '/templates/views/' + view + '.jade';

	var jadeOptions = {
		filename: templatePath,
		pretty: keystone.get('env') != 'production'
	};

	// TODO: Allow custom basePath for extensions... like this or similar
	// if (keystone.get('extensions')) {
	// 	jadeOptions.basedir = keystone.getPath('extensions') + '/templates';
	// }

	var compileTemplate = function() {
		return jade.compile(fs.readFileSync(templatePath, 'utf8'), jadeOptions);
	};

	var template = this.get('viewCache')
		? templateCache[view] || (templateCache[view] = compileTemplate())
		: compileTemplate();

	var flashMessages = {
		info: res.req.flash('info'),
		success: res.req.flash('success'),
		warning: res.req.flash('warning'),
		error: res.req.flash('error'),
		hilight: res.req.flash('hilight')
	};

	var locals = {
		_: _,
		moment: moment,
		numeral: numeral,
		env: this.get('env'),
		brand: keystone.get('brand'),
		nav: keystone.nav,
		messages: _.any(flashMessages, function(msgs) { return msgs.length; }) ? flashMessages : false,
		lists: keystone.lists,
		js: 'javascript:;',
		utils: utils,
		user: req.user,
		title: 'Keystone',
		signout: this.get('signout url'),
		backUrl: this.get('back url') || '/',
		section: {},
		version: this.version,
		ga: {
			property: this.get('ga property'),
			domain: this.get('ga domain')
		},
		wysiwygOptions: {
			enableImages: keystone.get('wysiwyg images') ? true : false,
			enableCloudinaryUploads: keystone.get('wysiwyg cloudinary images') ? true : false,
			additionalButtons: keystone.get('wysiwyg additional buttons') || ''
		}
	};

	// optional extensions to the local scope
	_.extend(locals, ext);

	// add cloudinary locals if configured
	if (keystone.get('cloudinary config')) {
		try {
			var cloudinaryUpload = cloudinary.uploader.direct_upload();
			locals.cloudinary = {
				cloud_name: keystone.get('cloudinary config').cloud_name,
				api_key: keystone.get('cloudinary config').api_key,
				timestamp: cloudinaryUpload.hidden_fields.timestamp,
				signature: cloudinaryUpload.hidden_fields.signature,
				prefix: keystone.get('cloudinary prefix') || '',
				uploader: cloudinary.uploader
			};
			locals.cloudinary_js_config = cloudinary.cloudinary_js_config();
		} catch(e) {
			if (e == 'Must supply api_key') {
				throw new Error('Invalid Cloudinary Config Provided\n\n' +
					'See http://keystonejs.com/docs/configuration/#cloudinary for more information.');
			} else {
				throw e;
			}
		}
	}

	// fieldLocals defines locals that are provided to each field's `render` method
	locals.fieldLocals = _.pick(locals, '_', 'moment', 'numeral', 'env', 'js', 'utils', 'user', 'cloudinary');

	var html = template(_.extend(locals, ext));

	res.send(html);
};

/**
 * Populates relationships on a document or array of documents
 *
 * WARNING: This is currently highly inefficient and should only be used in development, or for
 * small data sets. There are lots of things that can be done to improve performance... later.
 *
 * @api public
 */

Keystone.prototype.populateRelated = function(docs, relationships, callback) {

	if (Array.isArray(docs)) {
		async.each(docs, function(doc, done) {
			doc.populateRelated(relationships, done);
		}, callback);
	} else if (docs && docs.populateRelated) {
		docs.populateRelated(relationships, callback);
	} else {
		callback();
	}

};

/**
 * Wraps an error in simple HTML to be sent as a response to the browser
 *
 * @api public
 */

Keystone.prototype.wrapHTMLError = function(title, err) {
	return "<html><head><meta charset='utf-8'><title>Error</title>" +
	"<link rel='stylesheet' href='/keystone/styles/error.css'>" +
	"</head><body><div class='error'><h1 class='error-title'>" + title + "</h1>" + "<div class='error-message'>" + (err || '') + "</div></div></body></html>";
};

/**
 * Logs a configuration error to the console
 *
 * @api public
 */

Keystone.prototype.console = {};
Keystone.prototype.console.err = function(type, msg) {

	var dashes = '\n------------------------------------------------\n';
	console.log(dashes + 'KeystoneJS: ' + type + ':\n\n' + msg + dashes);

};

/**
 * Keystone version
 *
 * @api public
 */

keystone.version = JSON.parse(
	require('fs').readFileSync(__dirname + '/package.json', 'utf8')
).version;


// Expose Modules
keystone.session = require('./lib/session');<|MERGE_RESOLUTION|>--- conflicted
+++ resolved
@@ -214,8 +214,8 @@
 
 Keystone.prototype.getPath = function(key, defaultValue) {
 	var pathValue = keystone.get(key) || defaultValue;
-	pathValue = ('string' == typeof pathValue && pathValue.substr(0,1) != path.sep && pathValue.substr(1,2) != ':\\') 
-		? path.join(moduleRoot, pathValue) 
+	pathValue = ('string' == typeof pathValue && pathValue.substr(0,1) != path.sep && pathValue.substr(1,2) != ':\\')
+		? path.join(moduleRoot, pathValue)
 		: pathValue;
 	return pathValue;
 };
@@ -499,7 +499,7 @@
 	}
 
 	if (!this.get('headless')) {
-			keystone.static(app);
+		keystone.static(app);
 	}
 
 	// Handle dynamic requests
@@ -708,7 +708,7 @@
 		}
 
 	});
-}
+};
 
 /**
  * Configures and starts a Keystone app in encapsulated mode.
@@ -795,18 +795,17 @@
 		// http://nodejs.org/api/http.html#http_server_listen_port_hostname_backlog_callback
 		// and for history, see https://github.com/JedWatson/keystone/issues/154
 
-		keystone.httpServer = http.createServer(app);
-		events.onHttpServerCreated && events.onHttpServerCreated();
-
-		var host = keystone.get('host'),
-			port = keystone.get('port'),
-			listen = keystone.get('listen'),
-			ssl = keystone.get('ssl');
-
-		// start the http server unless we're in ssl-only mode
-		if (ssl != 'only') {
-
-<<<<<<< HEAD
+			keystone.httpServer = http.createServer(app);
+			events.onHttpServerCreated && events.onHttpServerCreated();
+
+			var host = keystone.get('host'),
+				port = keystone.get('port'),
+				listen = keystone.get('listen'),
+				ssl = keystone.get('ssl');
+
+			// start the http server unless we're in ssl-only mode
+			if (ssl != 'only') {
+
 				var httpStarted = function(msg) {
 					return function() {
 						startupMessages.push(msg);
@@ -847,118 +846,63 @@
 					app.set('port', 3000);
 					keystone.httpServer.listen(3000, httpStarted(keystone.get('name') + ' is ready on default port 3000'));
 
-=======
-			var httpStarted = function(msg) {
-				return function() {
-					startupMessages.push(msg);
-					serverStarted();
 				}
-			}
-
-			if (port || port === 0) {
-
-				app.set('port', port);
-
-				var httpReadyMsg = keystone.get('name') + ' is ready';
-
-				if (host) {
-					httpReadyMsg += ' on http://' + host;
-					if (port) {
-						httpReadyMsg += ':' + port;
+
+			} else {
+				waitForServers--;
+			}
+
+			// start the ssl server if configured
+			if (ssl) {
+
+				var	sslOpts = {};
+
+				if (keystone.get('ssl cert') && fs.existsSync(keystone.getPath('ssl cert'))) {
+					sslOpts.cert = fs.readFileSync(keystone.getPath('ssl cert'));
+				}
+				if (keystone.get('ssl key') && fs.existsSync(keystone.getPath('ssl key'))) {
+					sslOpts.key = fs.readFileSync(keystone.getPath('ssl key'));
+				}
+
+				if (!sslOpts.key || !sslOpts.cert) {
+
+					if (ssl == 'only') {
+						console.log(keystone.get('name') + ' failed to start: invalid ssl configuration');
+						process.exit();
+					} else {
+						startupMessages.push('Warning: Invalid SSL Configuration');
+						serverStarted();
 					}
-					// start listening on the specified host and port
-					keystone.httpServer.listen(port, host, httpStarted(httpReadyMsg));
+
 				} else {
-					if (port) {
-						httpReadyMsg += ' on port ' + port;
-					}
-					// start listening on any IPv4 address (INADDR_ANY) and the specified port
-					keystone.httpServer.listen(port, httpStarted(httpReadyMsg));
->>>>>>> 73558441
-				}
-
-			} else if (host) {
-				// start listening on a specific host address and default port 3000
-				app.set('port', 3000);
-				keystone.httpServer.listen(3000, host, httpStarted(keystone.get('name') + ' is ready on ' + host + ':3000'));
-			} else if (listen) {
-				// start listening to a unix socket
-				keystone.httpServer.listen(listen, httpStarted(keystone.get('name') + ' is ready' + (('string' == typeof listen) ? ' on ' + listen : '')));
-			} else {
-				// default: start listening on any IPv4 address (INADDR_ANY) and default port 3000
-				app.set('port', 3000);
-				keystone.httpServer.listen(3000, httpStarted(keystone.get('name') + ' is ready on default port 3000'));
-
-			}
-
-		} else {
-			waitForServers--;
-		}
-
-		// start the ssl server if configured
-		if (ssl) {
-
-			var sslOpts = {};
-
-			if (keystone.get('ssl cert') && fs.existsSync(keystone.getPath('ssl cert'))) {
-				sslOpts.cert = fs.readFileSync(keystone.getPath('ssl cert'));
-			}
-			if (keystone.get('ssl key') && fs.existsSync(keystone.getPath('ssl key'))) {
-				sslOpts.key = fs.readFileSync(keystone.getPath('ssl key'));
-			}
-
-			if (!sslOpts.key || !sslOpts.cert) {
-
-				if (ssl == 'only') {
-					console.log(keystone.get('name') + ' failed to start: invalid ssl configuration');
-					process.exit();
-				} else {
-					startupMessages.push('Warning: Invalid SSL Configuration');
-					serverStarted();
-				}
-
-<<<<<<< HEAD
+
 					var httpsStarted = function(msg) {
 						return function() {
 							startupMessages.push(msg);
 							serverStarted();
 						};
 					};
-=======
+
+					keystone.httpsServer = https.createServer(sslOpts, app);
+					events.onHttpsServerCreated && events.onHttpsServerCreated();
+
+					var sslHost = keystone.get('ssl host') || host,
+						sslPort = keystone.get('ssl port') || 3001;
+
+					var httpsReadyMsg = (ssl == 'only') ? keystone.get('name') + ' (SSL) is ready on ' : 'SSL Server is ready on ';
+
+					if (sslHost) {
+						keystone.httpsServer.listen(sslPort, sslHost, httpsStarted(httpsReadyMsg + 'https://' + sslHost + ':' + sslPort));
+					} else {
+						var httpsPortMsg = (keystone.get('ssl port')) ? 'port: ' + keystone.get('ssl port') : 'default port 3001';
+						keystone.httpsServer.listen(sslPort, httpsStarted(httpsReadyMsg + httpsPortMsg));
+					}
+
+				}
+
 			} else {
->>>>>>> 73558441
-
-				var httpsStarted = function(msg) {
-					return function() {
-						startupMessages.push(msg);
-						serverStarted();
-					}
-				}
-
-				keystone.httpsServer = https.createServer(sslOpts, app);
-				events.onHttpsServerCreated && events.onHttpsServerCreated();
-
-				var sslHost = keystone.get('ssl host') || host,
-					sslPort = keystone.get('ssl port') || 3001;
-
-				var httpsReadyMsg = (ssl == 'only') ? keystone.get('name') + ' (SSL) is ready on ' : 'SSL Server is ready on ';
-
-				if (sslHost) {
-					keystone.httpsServer.listen(sslPort, sslHost, httpsStarted(httpsReadyMsg + 'https://' + sslHost + ':' + sslPort));
-				} else {
-					var httpsPortMsg = (keystone.get('ssl port')) ? 'port: ' + keystone.get('ssl port') : 'default port 3001';
-					keystone.httpsServer.listen(sslPort, httpsStarted(httpsReadyMsg + httpsPortMsg));
-				}
-
-			}
-
-<<<<<<< HEAD
-		};
-=======
-		} else {
-			waitForServers--;
-		}
->>>>>>> 73558441
+				waitForServers--;
+			}
 
 		process.on('uncaughtException', function(e) {
 			if (e.code == 'EADDRINUSE') {
@@ -1225,41 +1169,28 @@
 Keystone.prototype.import = function(dirname) {
 
 	var fromPath = path.join(moduleRoot, dirname);
-	var imported = {};
-
-	fs.readdirSync(fromPath).forEach(function(name) {
-
-<<<<<<< HEAD
+		var imported = {};
+
+		fs.readdirSync(fromPath).forEach(function(name) {
+
 			var fsPath = path.join(fromPath, name),
 				info = fs.statSync(fsPath);
-=======
-		var fsPath = path.join(fromPath, name)
-		info = fs.statSync(fsPath);
->>>>>>> 73558441
-
-		// recur
-		if (info.isDirectory()) {
+
+			// recur
+			if (info.isDirectory()) {
 			infomported[name] = doImport(fsPath);
-		} else {
+			} else {
 			// only import .js or .coffee files
-			var parts = name.split('.');
-			var ext = parts.pop();
-			if (ext == 'js' || ext == 'coffee') {
+				var parts = name.split('.');
+				var ext = parts.pop();
+				if (ext == 'js' || ext == 'coffee') {
 				imported[parts.join('-')] = require(fsPath);
-			}
-		}
-
-<<<<<<< HEAD
+				}
+			}
+
 		});
 
 		return imported;
-
-	};
-=======
-	});
->>>>>>> 73558441
-
-	return imported;
 
 };
 
