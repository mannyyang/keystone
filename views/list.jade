--- conflicted
+++ resolved
@@ -50,24 +50,7 @@
 				span.text-muted  matching  
 				span=search
 			if items.results.length
-<<<<<<< HEAD
-				span.text-muted  sorted by  
-				span.dropdown.list-sort-dropdown
-					a(href=js, data-toggle='dropdown').dropdown-toggle
-						| name&nbsp;(asc)&nbsp;
-						b.caret
-					ul.dropdown-menu: each filter, i in list.fields
-						li.selected: a(href=js) 
-							unless i
-								span.glyphicon.glyphicon-ok.pull-right
-							span=filter.label
-		
-		//-
-		//- Pagination
-		//- ------------------------------
-=======
 				+sortui
->>>>>>> a0b2e44a
 		if items.totalPages > 1
 			.list-pagination
 				.count Showing #{items.first} to #{items.last}
