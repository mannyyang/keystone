--- conflicted
+++ resolved
@@ -58,14 +58,8 @@
     "apollo-cache-inmemory": "^1.5.1",
     "apollo-client": "^2.5.1",
     "apollo-errors": "^1.9.0",
-<<<<<<< HEAD
-    "apollo-link": "^1.2.4",
-    "apollo-link-error": "^1.1.2",
-    "apollo-link-http": "^1.5.9",
-=======
     "apollo-link": "^1.2.9",
     "apollo-link-error": "^1.1.8",
->>>>>>> 1b8cb179
     "apollo-link-state": "^0.4.2",
     "apollo-server-express": "^2.4.8",
     "apollo-upload-client": "^10.0.0",
@@ -184,17 +178,9 @@
     "react-prop-toggle": "^1.0.2",
     "react-pseudo-state": "^2.2.2",
     "react-radios": "^1.1.0",
-<<<<<<< HEAD
-    "react-router": "^4.3.1",
-    "react-router-dom": "^4.2.2",
-    "react-scrolllock": "^3.0.1",
-    "react-select": "^2.1.2",
-    "react-test-renderer": "^16.6.3",
-=======
     "react-router-dom": "4.4.0-beta.6",
     "react-scrolllock": "^4.0.1",
     "react-select": "2.3.0",
->>>>>>> 1b8cb179
     "react-toast-notifications": "^1.2.0",
     "react-transition-group": "^2.6.1",
     "react-uid": "^2.2.0",
@@ -291,16 +277,10 @@
     "pino-colada": "^1.4.4",
     "prettier": "^1.16.4",
     "start-server-and-test": "^1.7.11",
-<<<<<<< HEAD
-    "supertest-fetch": "^1.2.2",
-    "supertest-light": "^1.0.2",
-    "wait-for-expect": "^1.1.0"
-=======
     "supertest-light": "^1.0.2",
     "terminal-link": "^1.2.0",
     "terminal-link-cli": "^2.0.0",
     "testcheck": "^1.0.0-rc.2",
     "tmp": "^0.0.33"
->>>>>>> 1b8cb179
   }
 }