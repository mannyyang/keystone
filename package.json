--- conflicted
+++ resolved
@@ -106,13 +106,10 @@
     "inflection": "^1.12.0",
     "intersection-observer": "^0.5.1",
     "is-hotkey": "^0.1.4",
-<<<<<<< HEAD
     "isomorphic-unfetch": "^3.0.0",
     "jest": "^24.1.0",
     "jest-junit": "^6.3.0",
     "kalendaryo": "^1.10.0",
-=======
->>>>>>> 46c8a055
     "keystone-email": "^1.1.0",
     "knex": "^0.16.3",
     "loader-utils": "^1.2.3",
