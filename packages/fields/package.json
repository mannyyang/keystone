{
  "name": "@keystonejs/fields",
  "description": "KeystoneJS Field Types including Text, Password, DateTime, Integer, and more.",
  "homepage": "https://github.com/keystonejs/keystone",
  "repository": "https://github.com/keystonejs/keystone/tree/master/packages/fields",
  "version": "9.0.3",
  "main": "dist/fields.cjs.js",
  "module": "dist/fields.esm.js",
  "author": "The KeystoneJS Development Team",
  "license": "MIT",
  "engines": {
    "node": ">=10.0.0"
  },
  "dependencies": {
    "@apollo/react-hooks": "^3.1.3",
    "@arch-ui/alert": "^0.0.16",
    "@arch-ui/button": "^0.0.17",
    "@arch-ui/controls": "^0.1.7",
    "@arch-ui/day-picker": "^0.0.24",
    "@arch-ui/drawer": "^0.0.20",
    "@arch-ui/fields": "^3.0.0",
    "@arch-ui/filters": "^0.0.18",
    "@arch-ui/icons": "^0.1.0",
    "@arch-ui/input": "^0.1.8",
    "@arch-ui/layout": "^0.2.12",
    "@arch-ui/loading": "^0.0.16",
    "@arch-ui/lozenge": "^0.0.15",
    "@arch-ui/options": "^0.0.19",
    "@arch-ui/popout": "^0.0.17",
    "@arch-ui/select": "^0.1.7",
    "@arch-ui/theme": "^0.0.10",
    "@arch-ui/tooltip": "^0.1.11",
    "@arch-ui/typography": "^0.0.16",
    "@babel/runtime": "^7.8.4",
    "@emotion/core": "^10.0.28",
    "@keystonejs/access-control": "^5.2.0",
<<<<<<< HEAD
    "@keystonejs/adapter-json": "^0.0.0",
    "@keystonejs/adapter-knex": "^9.0.0",
    "@keystonejs/adapter-mongoose": "^8.0.0",
    "@keystonejs/app-admin-ui": "^5.9.5",
=======
    "@keystonejs/adapter-knex": "^9.0.3",
    "@keystonejs/adapter-mongoose": "^8.0.2",
    "@keystonejs/app-admin-ui": "^5.11.0",
>>>>>>> 0229e9f5
    "@keystonejs/build-field-types": "^5.2.4",
    "@keystonejs/field-content": "^5.4.6",
    "@keystonejs/utils": "^5.4.0",
    "@sindresorhus/slugify": "^0.11.0",
    "apollo-errors": "^1.9.0",
    "bcryptjs": "^2.4.3",
    "cuid": "^2.1.6",
    "date-fns": "^1.30.1",
    "dumb-passwords": "^0.2.1",
    "google-maps-react": "^2.0.2",
    "graphql": "^14.6.0",
    "graphql-tag": "^2.10.1",
    "image-extensions": "^1.1.0",
    "inflection": "^1.12.0",
    "intersection-observer": "^0.5.1",
    "lodash.groupby": "^4.6.0",
    "lodash.isequal": "^4.5.0",
    "luxon": "^1.11.4",
    "mongoose": "^5.9.5",
    "node-fetch": "^2.3.0",
    "p-settle": "^3.1.0",
    "pluralize": "^7.0.0",
    "prop-types": "^15.7.2",
    "query-string": "^6.8.1",
    "react": "^16.13.1",
    "react-color": "^2.17.3",
    "react-dom": "^16.13.1",
    "react-select": "^3.1.0",
    "react-toast-notifications": "^2.3.0",
    "slate": "^0.47.4",
    "slate-drop-or-paste-images": "^0.9.1",
    "slate-react": "^0.22.4",
    "unsplash-js": "^6.0.0"
  },
  "devDependencies": {
    "@keystonejs/test-utils": "*"
  },
  "field-types": {
    "entrypoints": [
      ".",
      "Controller"
    ]
  }
}<|MERGE_RESOLUTION|>--- conflicted
+++ resolved
@@ -34,16 +34,10 @@
     "@babel/runtime": "^7.8.4",
     "@emotion/core": "^10.0.28",
     "@keystonejs/access-control": "^5.2.0",
-<<<<<<< HEAD
     "@keystonejs/adapter-json": "^0.0.0",
-    "@keystonejs/adapter-knex": "^9.0.0",
-    "@keystonejs/adapter-mongoose": "^8.0.0",
-    "@keystonejs/app-admin-ui": "^5.9.5",
-=======
     "@keystonejs/adapter-knex": "^9.0.3",
     "@keystonejs/adapter-mongoose": "^8.0.2",
     "@keystonejs/app-admin-ui": "^5.11.0",
->>>>>>> 0229e9f5
     "@keystonejs/build-field-types": "^5.2.4",
     "@keystonejs/field-content": "^5.4.6",
     "@keystonejs/utils": "^5.4.0",
