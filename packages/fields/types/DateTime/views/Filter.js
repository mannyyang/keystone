--- conflicted
+++ resolved
@@ -61,7 +61,6 @@
     if (!filter) return null;
 
     const { date, time, offset } = this.state;
-<<<<<<< HEAD
     const {
       onSelectedChange,
       handleTimeChange,
@@ -69,9 +68,6 @@
       handleMonthSelect,
       handleYearSelect,
     } = this;
-=======
-    const { handleDayChange, handleTimeChange, handleOffsetChange } = this;
->>>>>>> af606485
     return (
       <DateTimePicker
         htmlID="calendar-day-filter"
