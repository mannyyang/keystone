--- conflicted
+++ resolved
@@ -1,6 +1,3 @@
-<<<<<<< HEAD
-import { UuidImplementation, MongoUuidInterface, KnexUuidInterface, JSONUuidInterface } from './Implementation';
-=======
 import {
   UuidImplementation,
   MongoUuidInterface,
@@ -8,7 +5,6 @@
   JSONUuidInterface,
   MemoryUuidInterface,
 } from './Implementation';
->>>>>>> ff59079c
 import { importView } from '@keystonejs/build-field-types';
 
 const Uuid = {
