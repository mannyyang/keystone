import xhr from 'xhr';
import React from 'react';
import ReactDOM from 'react-dom';
import Field from '../Field';
import Select from 'react-select';
import { Button, FormField, FormInput, FormNote } from 'elemental';
import Lightbox from '../../../admin/client/components/Lightbox';
import classnames from 'classnames';


const SUPPORTED_TYPES = ['image/gif', 'image/png', 'image/jpeg', 'image/bmp', 'image/x-icon', 'application/pdf', 'image/x-tiff', 'image/x-tiff', 'application/postscript', 'image/vnd.adobe.photoshop', 'image/svg+xml'];

const iconClassUploadPending = [
	'upload-pending',
	'mega-octicon',
	'octicon-cloud-upload',
];

const iconClassDeletePending = [
	'delete-pending',
	'mega-octicon',
	'octicon-x',
];

module.exports = Field.create({

	displayName: 'CloudinaryImageField',

	openLightbox (index) {
		event.preventDefault();
		this.setState({
			lightboxIsVisible: true,
			lightboxImageIndex: index,
		});
	},

	closeLightbox () {
		this.setState({
			lightboxIsVisible: false,
			lightboxImageIndex: null,
		});
	},

	renderLightbox () {
		let { value } = this.props;
		if (!value || !Object.keys(value).length) return;

		let images = [value.url];

		return (
			<Lightbox
				images={images}
				initialImage={this.state.lightboxImageIndex}
				isOpen={this.state.lightboxIsVisible}
				onCancel={this.closeLightbox}
			/>
		);
	},

	fileFieldNode () {
		return ReactDOM.findDOMNode(this.refs.fileField);
	},

	changeImage () {
		this.fileFieldNode().click();
	},

	getImageSource () {
		if (this.hasLocal()) {
			return this.state.localSource;
		} else if (this.hasExisting()) {
			return this.props.value.url;
		} else {
			return null;
		}
	},

	getImageURL () {
		if (!this.hasLocal() && this.hasExisting()) {
			return this.props.value.url;
		}
	},

	/**
	 * Reset origin and removal.
	 */
	undoRemove () {
		this.fileFieldNode().value = '';
		this.setState({
			removeExisting: false,
			localSource:    null,
			origin:         false,
			action:         null,
		});
	},

	/**
	 * Check support for input files on input change.
	 */
	fileChanged  (event) {
		var self = this;

		if (window.FileReader) {
			var files = event.target.files;
			Array.prototype.forEach.call(files, function(f) {
				if (SUPPORTED_TYPES.indexOf(f.type) === -1) {
					self.removeImage();
					alert('Unsupported file type. Supported formats are: GIF, PNG, JPG, BMP, ICO, PDF, TIFF, EPS, PSD, SVG');
					return false;
				}

				var fileReader = new FileReader();
				fileReader.onload = function (e) {
					if (!self.isMounted()) return;
					self.setState({
						localSource: e.target.result,
						origin: 'local',
					});
				};
				fileReader.readAsDataURL(f);
			});
		} else {
			this.setState({
				origin: 'local',
			});
		}
	},

	/**
	 * If we have a local file added then remove it and reset the file field.
	 */
	removeImage  (e) {
		var state = {
			localSource: null,
			origin: false,
		};

		if (this.hasLocal()) {
			this.fileFieldNode().value = '';
		} else if (this.hasExisting()) {
			state.removeExisting = true;

			if (this.props.autoCleanup) {
				if (e.altKey) {
					state.action = 'reset';
				} else {
					state.action = 'delete';
				}
			} else {
				if (e.altKey) {
					state.action = 'delete';
				} else {
					state.action = 'reset';
				}
			}
		}

		this.setState(state);
	},

	/**
	 * Is the currently active image uploaded in this session?
	 */
	hasLocal () {
		return this.state.origin === 'local';
	},

	/**
	 * Do we have an image preview to display?
	 */
	hasImage () {
		return this.hasExisting() || this.hasLocal();
	},

	/**
	 * Do we have an existing file?
	 */
	hasExisting () {
		return !!this.props.value.url;
	},

	/**
	 * Render an image preview
	 */
	renderImagePreview () {
		var iconClassName;
		var className = ['image-preview'];

		if (this.hasLocal()) {
			iconClassName = classnames(iconClassUploadPending);
		} else if (this.state.removeExisting) {
			className.push(' removed');
			iconClassName = classnames(iconClassDeletePending);
		}
		className = classnames(className);

		var body = [this.renderImagePreviewThumbnail()];
		if (iconClassName) body.push(<div key={this.props.path + '_preview_icon'} className={iconClassName} />);

		var url = this.getImageURL();

		if (url) {
			body = <a className="img-thumbnail" href={this.getImageURL()} onClick={this.openLightbox.bind(this, 0)} target="__blank">{body}</a>;
		} else {
			body = <div className="img-thumbnail">{body}</div>;
		}

		return <div key={this.props.path + '_preview'} className={className}>{body}</div>;
	},

	renderImagePreviewThumbnail () {
		var url = this.getImageURL();

		if (url) {
			// add cloudinary thumbnail parameters to the url
			url = url.replace(/image\/upload/, 'image/upload/c_thumb,g_face,h_90,w_90');
		} else {
			url = this.getImageSource();
		}

		return <img key={this.props.path + '_preview_thumbnail'} className="img-load" style={{ height: '90' }} src={url} />;
	},

	/**
	 * Render image details - leave these out if we're uploading a local file or
	 * the existing file is to be removed.
	 */
	renderImageDetails  (add) {
		var values = null;

		if (!this.hasLocal() && !this.state.removeExisting) {
			values = (
				<div className="image-values">
					<FormInput noedit>{this.props.value.url}</FormInput>
					{/*
						TODO: move this somewhere better when appropriate
						this.renderImageDimensions()
					*/}
				</div>
			);
		}

		return (
			<div key={this.props.path + '_details'} className="image-details">
				{values}
				{add}
			</div>
		);
	},

	renderImageDimensions () {
		return <FormInput noedit>{this.props.value.width} x {this.props.value.height}</FormInput>;
	},

	/**
	 * Render an alert.
	 *
	 *  - On a local file, output a "to be uploaded" message.
	 *  - On a cloudinary file, output a "from cloudinary" message.
	 *  - On removal of existing file, output a "save to remove" message.
	 */
	renderAlert () {
		if (this.hasLocal()) {
			return (
				<FormInput noedit>Image selected - save to upload</FormInput>
			);
		} else if (this.state.origin === 'cloudinary') {
			return (
				<FormInput noedit>Image selected from Cloudinary</FormInput>
			);
		} else if (this.state.removeExisting) {
			return (
				<FormInput noedit>Image {this.props.autoCleanup ? 'deleted' : 'removed'} - save to confirm</FormInput>
			);
		} else {
			return null;
		}
	},

	/**
	 * Output clear/delete/remove button.
	 *
	 *  - On removal of existing image, output "undo remove" button.
	 *  - Otherwise output Cancel/Delete image button.
	 */
	renderClearButton () {
		if (this.state.removeExisting) {
			return (
				<Button type="link" onClick={this.undoRemove}>
					Undo Remove
				</Button>
			);
		} else {
			var clearText;
			if (this.hasLocal()) {
				clearText = 'Cancel';
			} else {
				clearText = (this.props.autoCleanup ? 'Delete Image' : 'Remove Image');
			}
			return (
				<Button type="link-cancel" onClick={this.removeImage}>
					{clearText}
				</Button>
			);
		}
	},

	renderFileField () {
		return <input ref="fileField" type="file" name={this.props.paths.upload} className="field-upload" onChange={this.fileChanged} tabIndex="-1" />;
	},

	renderFileAction () {
		return <input type="hidden" name={this.props.paths.action} className="field-action" value={this.state.action} />;
	},

	renderImageToolbar () {
		return (
			<div key={this.props.path + '_toolbar'} className="image-toolbar">
				<div className="u-float-left">
					<Button onClick={this.changeImage}>
						{this.hasImage() ? 'Change' : 'Upload'} Image
					</Button>
					{this.hasImage() && this.renderClearButton()}
				</div>
				{this.props.select && this.renderImageSelect()}
			</div>
		);
	},

	renderImageSelect () {
		var selectPrefix = this.props.selectPrefix;
<<<<<<< HEAD
		var self = this;
		var getOptions = function(input, callback) {

			//build our url, accounting for selectPrefix
			var uri = Keystone.adminPath + '/api/cloudinary/autocomplete';
			if (selectPrefix) {
				uri = uri +'?prefix='+selectPrefix;
			}
			//make the request
			xhr({
				body: JSON.stringify({
					q: input
				}),
				uri: uri,
				headers: {
					'Content-Type': 'application/json'
				}
			}, function (err, resp, body) {
				//callback with err
				if (err) {
					callback(null, {
						options: [],
						complete: false
					});
					return;
				}

				//try and parse the response
				try {
					var data = JSON.parse(body);
					var options = [];

					data.items.forEach(function(item){
						options.push({
							value: item.public_id,
							label: item.public_id
						});
=======
		var getOptions = function (input, callback) {
			$.get(Keystone.adminPath + '/api/cloudinary/autocomplete', {
				dataType: 'json',
				data: {
					q: input,
				},
				prefix: selectPrefix,
			}, function (data) {
				var options = [];

				_.each(data.items, function (item) {
					options.push({
						value: item.public_id,
						label: item.public_id,
>>>>>>> 4bdd68d2
					});

<<<<<<< HEAD
					callback(null, {
						options: options,
						complete: true
					});
				} catch (e) {
					callback(null, {
						options: [],
						complete: false
					});
				}

=======
				callback(null, {
					options: options,
					complete: true,
				});
>>>>>>> 4bdd68d2
			});
		};
		//listen for changes
		var onChange = function onChange(data) {
			if (data && data.value) {
				self.setState({ selectedCloudinaryImage:data.value });
			}  else {
				self.setState({ selectedCloudinaryImage:null });
			}
		};

		return (
			<div className="image-select">
				<Select.Async
					placeholder="Search for an image from Cloudinary ..."
					name={this.props.paths.select}
					value={this.state.selectedCloudinaryImage}
					onChange={onChange}
					id={'field_' + this.props.paths.select}
					loadOptions={getOptions}
				/>
			</div>
		);
	},

	renderNote () {
		if (!this.props.note) return null;
		return <FormNote note={this.props.note} />;
	},

	renderUI () {
		var container = [];
		var body = [];
		var hasImage = this.hasImage();

		if (this.shouldRenderField()) {
			if (hasImage) {
				container.push(this.renderImagePreview());
				container.push(this.renderImageDetails(this.renderAlert()));
			}
			body.push(this.renderImageToolbar());
		} else {
			if (hasImage) {
				container.push(this.renderImagePreview());
				container.push(this.renderImageDetails());
			} else {
				container.push(<div className="help-block">no image</div>);
			}
		}
		return (
			<FormField label={this.props.label} className="field-type-cloudinaryimage">
				{this.renderFileField()}
				{this.renderFileAction()}
				<div className="image-container">{container}</div>
				{body}
				{this.renderNote()}
				{this.renderLightbox()}
			</FormField>
		);
	},
});<|MERGE_RESOLUTION|>--- conflicted
+++ resolved
@@ -97,12 +97,12 @@
 	/**
 	 * Check support for input files on input change.
 	 */
-	fileChanged  (event) {
+	fileChanged (event) {
 		var self = this;
 
 		if (window.FileReader) {
 			var files = event.target.files;
-			Array.prototype.forEach.call(files, function(f) {
+			Array.prototype.forEach.call(files, function (f) {
 				if (SUPPORTED_TYPES.indexOf(f.type) === -1) {
 					self.removeImage();
 					alert('Unsupported file type. Supported formats are: GIF, PNG, JPG, BMP, ICO, PDF, TIFF, EPS, PSD, SVG');
@@ -329,87 +329,64 @@
 
 	renderImageSelect () {
 		var selectPrefix = this.props.selectPrefix;
-<<<<<<< HEAD
 		var self = this;
-		var getOptions = function(input, callback) {
-
-			//build our url, accounting for selectPrefix
+		var getOptions = function (input, callback) {
+
+			// build our url, accounting for selectPrefix
 			var uri = Keystone.adminPath + '/api/cloudinary/autocomplete';
 			if (selectPrefix) {
-				uri = uri +'?prefix='+selectPrefix;
-			}
-			//make the request
+				uri = uri + '?prefix=' + selectPrefix;
+			}
+
+			// make the request
 			xhr({
 				body: JSON.stringify({
-					q: input
+					q: input,
 				}),
 				uri: uri,
 				headers: {
-					'Content-Type': 'application/json'
-				}
+					'Content-Type': 'application/json',
+				},
 			}, function (err, resp, body) {
-				//callback with err
+
+				// callback with err
 				if (err) {
 					callback(null, {
 						options: [],
-						complete: false
+						complete: false,
 					});
 					return;
 				}
 
-				//try and parse the response
+				// try and parse the response
 				try {
 					var data = JSON.parse(body);
 					var options = [];
 
-					data.items.forEach(function(item){
+					data.items.forEach(function (item) {
 						options.push({
 							value: item.public_id,
-							label: item.public_id
+							label: item.public_id,
 						});
-=======
-		var getOptions = function (input, callback) {
-			$.get(Keystone.adminPath + '/api/cloudinary/autocomplete', {
-				dataType: 'json',
-				data: {
-					q: input,
-				},
-				prefix: selectPrefix,
-			}, function (data) {
-				var options = [];
-
-				_.each(data.items, function (item) {
-					options.push({
-						value: item.public_id,
-						label: item.public_id,
->>>>>>> 4bdd68d2
 					});
-
-<<<<<<< HEAD
 					callback(null, {
 						options: options,
-						complete: true
+						complete: true,
 					});
 				} catch (e) {
 					callback(null, {
 						options: [],
-						complete: false
+						complete: false,
 					});
 				}
-
-=======
-				callback(null, {
-					options: options,
-					complete: true,
-				});
->>>>>>> 4bdd68d2
 			});
 		};
+
 		//listen for changes
-		var onChange = function onChange(data) {
+		var onChange = function onChange (data) {
 			if (data && data.value) {
 				self.setState({ selectedCloudinaryImage:data.value });
-			}  else {
+			} else {
 				self.setState({ selectedCloudinaryImage:null });
 			}
 		};
