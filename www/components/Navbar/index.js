import React, { Component, PropTypes } from 'react';
import Link from 'gatsby-link';
<<<<<<< HEAD
import GithubIcon from 'react-icons/lib/go/mark-github';
import MenuClose from 'react-icons/lib/md/close';
import MenuIcon from 'react-icons/lib/md/menu';
import TwitterIcon from 'react-icons/lib/ti/social-twitter';
=======
import MenuIcon from 'react-icons/lib/md/menu';
import MenuClose from 'react-icons/lib/md/close';
import GithubIcon from 'react-icons/lib/go/mark-github';
>>>>>>> 7665979c

import typography from '../../utils/typography';
import invertedLogo from '../../images/logo-inverted.svg';
import theme from '../../theme';

import { itemsShape } from './utils';
import Menu from './Menu';

class Navbar extends Component {
	constructor (props) {
		super(props);

		this.toggleNavMenu = this.toggleNavMenu.bind(this);

		this.state = { menuIsOpen: false };
	}
	toggleNavMenu (menuIsOpen) {
		this.setState({ menuIsOpen });
	}
	render () {
		const { menuIsOpen } = this.state;

		return (
			<aside css={styles.navbar}>
				<div css={styles.header}>
					<Link to="/" css={styles.headerBrand}>
						<img
							src={invertedLogo}
							css={styles.headerBrandIcon}
						/>
					</Link>
					<div css={styles.header__links}>
<<<<<<< HEAD
						<a href="https://twitter.com/keystonejs" target="_blank" css={styles.header__link}>
							<TwitterIcon css={styles.header__linkIcon} />
							Twitter
						</a>
=======
>>>>>>> 7665979c
						<a href="https://github.com/keystonejs/keystone" target="_blank" css={styles.header__link}>
							<GithubIcon css={styles.header__linkIcon} />
							GitHub
						</a>
					</div>
					<button onClick={() => this.toggleNavMenu(!menuIsOpen)} css={styles.menuButton}>
						{menuIsOpen
							? <MenuClose css={styles.menuIcon} />
							: <MenuIcon css={styles.menuIcon} />}
					</button>
				</div>
				<div css={[styles.menu, menuIsOpen && styles.menu__open]}>
					<Menu items={this.props.items} />
				</div>
			</aside>
		);
	};
};

Navbar.propTypes = {
	closeNavigation: PropTypes.func.isRequired,
	items: itemsShape.isRequired,
	menuIsOpen: PropTypes.bool.isRequired,
	openNavigation: PropTypes.func.isRequired,
};

const mobileHeaderHeight = 60;

/* eslint quote-props: ["error", "as-needed"] */
const styles = {
	navbar: {
		backgroundColor: theme.color.blueDark,
		color: 'white',
		fontSize: '0.9em',
		letterSpacing: '0.01em',
		lineHeight: typography.options.baseLineHeight,
		position: 'relative',
		width: '100%',
<<<<<<< HEAD
		zIndex: 1,

=======
		paddingBottom: '3em',
>>>>>>> 7665979c
		[theme.breakpoint.largeUp]: {
			bottom: 0,
			height: '100%',
			left: 0,
			overflowY: 'auto',
			position: 'fixed',
			top: 0,
			width: theme.navbar.widthSmall,
		},
		[theme.breakpoint.xlargeUp]: {
			width: theme.navbar.widthLarge,
		},
	},

	// mobile
	menu: {
		[theme.breakpoint.mediumDown]: {
			backgroundColor: theme.color.blueDark,
			display: 'none',
			position: 'absolute',
			top: mobileHeaderHeight,
			width: '100%',
		},
	},
	menu__open: {
		[theme.breakpoint.mediumDown]: {
			display: 'block',
		},
	},
	menuButton: {
		background: 'none',
		border: 0,
		color: 'white',
		display: 'none',
		fontSize: 32,
		lineHeight: 0,
		outline: 0,
		padding: 0,

		[theme.breakpoint.mediumDown]: {
			display: 'inline-block',
		},
	},
	menuIcon: {},

	// header
	header: {
		[theme.breakpoint.mediumDown]: {
			alignItems: 'center',
			borderBottom: `1px solid rgba(0, 0, 0, 0.1)`,
			display: 'flex',
			height: mobileHeaderHeight,
			justifyContent: 'space-between',
			paddingLeft: '1em',
			paddingRight: '1em',
		},
	},
	headerBrand: {
		display: 'block',
		lineHeight: 0,
		textAlign: 'center',
		textDecoration: 'none',

		[theme.breakpoint.largeUp]: {
			padding: '2em 0',
		},
	},
	headerBrandIcon: {
		height: 60,
		margin: 0,

		[theme.breakpoint.mediumDown]: {
			height: 30,
		},
	},

	header__links: {
		display: 'flex',
	},
	header__linkIcon: {
		marginRight: '0.5em',
	},
	header__link: {
		alignItems: 'center',
		color: 'white',
		display: 'flex',
		flex: 1,
		height: '44px',
		justifyContent: 'center',
		lineHeight: '44px',
		opacity: 0.9,
		padding: '0 1em',
		textAlign: 'center',
		textDecoration: 'none',

		':hover': {
			opacity: 1,
		},

		':first-child': {
			marginRight: 1,
		},

		[theme.breakpoint.largeUp]: {
			backgroundColor: 'rgba(0, 0, 0, 0.3)',
		},
	},

	menu__active: {},
};

export default Navbar;<|MERGE_RESOLUTION|>--- conflicted
+++ resolved
@@ -1,15 +1,9 @@
 import React, { Component, PropTypes } from 'react';
 import Link from 'gatsby-link';
-<<<<<<< HEAD
 import GithubIcon from 'react-icons/lib/go/mark-github';
 import MenuClose from 'react-icons/lib/md/close';
 import MenuIcon from 'react-icons/lib/md/menu';
 import TwitterIcon from 'react-icons/lib/ti/social-twitter';
-=======
-import MenuIcon from 'react-icons/lib/md/menu';
-import MenuClose from 'react-icons/lib/md/close';
-import GithubIcon from 'react-icons/lib/go/mark-github';
->>>>>>> 7665979c
 
 import typography from '../../utils/typography';
 import invertedLogo from '../../images/logo-inverted.svg';
@@ -42,13 +36,10 @@
 						/>
 					</Link>
 					<div css={styles.header__links}>
-<<<<<<< HEAD
 						<a href="https://twitter.com/keystonejs" target="_blank" css={styles.header__link}>
 							<TwitterIcon css={styles.header__linkIcon} />
 							Twitter
 						</a>
-=======
->>>>>>> 7665979c
 						<a href="https://github.com/keystonejs/keystone" target="_blank" css={styles.header__link}>
 							<GithubIcon css={styles.header__linkIcon} />
 							GitHub
@@ -85,14 +76,11 @@
 		fontSize: '0.9em',
 		letterSpacing: '0.01em',
 		lineHeight: typography.options.baseLineHeight,
+		paddingBottom: '3em',
 		position: 'relative',
 		width: '100%',
-<<<<<<< HEAD
 		zIndex: 1,
 
-=======
-		paddingBottom: '3em',
->>>>>>> 7665979c
 		[theme.breakpoint.largeUp]: {
 			bottom: 0,
 			height: '100%',
