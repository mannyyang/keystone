const { gen, sampleOne } = require('testcheck');
const { Text, Relationship } = require('@keystonejs/fields');
const cuid = require('cuid');
const { multiAdapterRunners, setupServer, graphqlRequest } = require('@keystonejs/test-utils');

const alphanumGenerator = gen.alphaNumString.notEmpty();

const toStr = items => items.map(item => item.toString());

// `mongodb-memory-server` downloads a binary on first run in CI, which can take
// a while, so we bump up the timeout here.
jest.setTimeout(60000);

function setupKeystone(adapterName) {
  return setupServer({
    adapterName,
    name: `ks5-testdb-${cuid()}`,
    createLists: keystone => {
      keystone.createList('Student', {
        fields: {
          name: { type: Text },
          teachers: { type: Relationship, ref: 'Teacher.students', many: true },
        },
      });

      keystone.createList('Teacher', {
        fields: {
          name: { type: Text },
          students: { type: Relationship, ref: 'Student.teachers', many: true },
        },
      });
    },
  });
}

const getTeacher = async (keystone, teacherId) =>
  (
    await graphqlRequest({
      keystone,
      query: `query getTeacher($teacherId: ID!){
  Teacher(where: { id: $teacherId }) {
    id
    students { id }
  }
}`,
      variables: { teacherId },
    })
  ).data.Teacher;

const getStudent = async (keystone, studentId) =>
  (
    await graphqlRequest({
      keystone,
      query: `query getStudent($studentId: ID!){
  Student(where: { id: $studentId }) {
    id
    teachers { id }
  }
}`,
      variables: { studentId },
    })
  ).data.Student;

// We can't assume what IDs get assigned, or what order they come back in
<<<<<<< HEAD
const compareIds = (list, ids) =>
  expect(toStr(list.map(({ id }) => id).sort())).toMatchObject(
    ids.map(({ id }) => id.toString()).sort()
  );
=======
const compareIds = (list, ids) => {
  return expect(toStr(list.map(({ id }) => id).sort())).toMatchObject(
    ids.map(({ id }) => id.toString()).sort()
  );
};
>>>>>>> ff59079c

multiAdapterRunners().map(({ runner, adapterName }) =>
  describe(`Adapter: ${adapterName}`, () => {
    describe('update many to many relationship back reference', () => {
      describe('nested connect', () => {
        test(
          'during create mutation',
          runner(setupKeystone, async ({ keystone, create }) => {
            // Manually setup a connected Student <-> Teacher
            let teacher1 = await create('Teacher', { students: [] });
            await new Promise(resolve => process.nextTick(resolve));
            let teacher2 = await create('Teacher', { students: [] });

            // canaryStudent is used as a canary to make sure nothing crosses over
            let canaryStudent = await create('Student', { teachers: [] });

            teacher1 = await getTeacher(keystone, teacher1.id);
            teacher2 = await getTeacher(keystone, teacher2.id);
            canaryStudent = await getStudent(keystone, canaryStudent.id);

            // Sanity check the links are setup correctly
            expect(toStr(canaryStudent.teachers)).toHaveLength(0);
            expect(toStr(teacher1.students)).toHaveLength(0);
            expect(toStr(teacher2.students)).toHaveLength(0);

            // Run the query to disconnect the teacher from student
            const { data, errors } = await graphqlRequest({
              keystone,
              query: `
          mutation {
            createStudent(
              data: {
                teachers: { connect: [{ id: "${teacher1.id}" }, { id: "${teacher2.id}" }] }
              }
            ) {
              id
              teachers {
                id
              }
            }
          }
        `,
            });

            expect(errors).toBe(undefined);

            let newStudent = data.createStudent;

            // Check the link has been broken
            teacher1 = await getTeacher(keystone, teacher1.id);
            teacher2 = await getTeacher(keystone, teacher2.id);
            newStudent = await getStudent(keystone, newStudent.id);
            canaryStudent = await getStudent(keystone, canaryStudent.id);

            compareIds(canaryStudent.teachers, []);
            compareIds(newStudent.teachers, [teacher1, teacher2]);
            compareIds(teacher1.students, [newStudent]);
            compareIds(teacher2.students, [newStudent]);
          })
        );

        test(
          'during update mutation',
          runner(setupKeystone, async ({ keystone, create }) => {
            // Manually setup a connected Student <-> Teacher
            let teacher1 = await create('Teacher', { students: [] });
            let teacher2 = await create('Teacher', { students: [] });
            let student1 = await create('Student', { teachers: [] });
            // Student2 is used as a canary to make sure things don't accidentally
            // cross over
            let student2 = await create('Student', { teachers: [] });

            teacher1 = await getTeacher(keystone, teacher1.id);
            teacher2 = await getTeacher(keystone, teacher2.id);
            student1 = await getStudent(keystone, student1.id);
            student2 = await getStudent(keystone, student2.id);

            // Sanity check the links are setup correctly
            expect(toStr(student1.teachers)).toHaveLength(0);
            expect(toStr(student2.teachers)).toHaveLength(0);
            expect(toStr(teacher1.students)).toHaveLength(0);
            expect(toStr(teacher2.students)).toHaveLength(0);

            // Run the query to disconnect the teacher from student
            const { errors } = await graphqlRequest({
              keystone,
              query: `
          mutation {
            updateStudent(
              id: "${student1.id}",
              data: {
                teachers: { connect: [{ id: "${teacher1.id}" }, { id: "${teacher2.id}" }] }
              }
            ) {
              id
              teachers {
                id
              }
            }
          }
      `,
            });

            expect(errors).toBe(undefined);

            // Check the link has been broken
            teacher1 = await getTeacher(keystone, teacher1.id);
            teacher2 = await getTeacher(keystone, teacher2.id);
            student1 = await getStudent(keystone, student1.id);
            student2 = await getStudent(keystone, student2.id);

            // Sanity check the links are setup correctly
            compareIds(student1.teachers, [teacher1, teacher2]);
            compareIds(student2.teachers, []);
            compareIds(teacher1.students, [student1]);
            compareIds(teacher2.students, [student1]);
          })
        );
      });

      describe('nested create', () => {
        test(
          'during create mutation',
          runner(setupKeystone, async ({ keystone }) => {
            const teacherName1 = sampleOne(alphanumGenerator);
            const teacherName2 = sampleOne(alphanumGenerator);

            // Run the query to disconnect the teacher from student
            const { data, errors } = await graphqlRequest({
              keystone,
              query: `
          mutation {
            createStudent(
              data: {
                teachers: { create: [{ name: "${teacherName1}" }, { name: "${teacherName2}" }] }
              }
            ) {
              id
              teachers(orderBy: "id_ASC") {
                id
              }
            }
          }
      `,
            });

            expect(errors).toBe(undefined);

            let newStudent = data.createStudent;
            let newTeachers = data.createStudent.teachers;

            // Check the link has been broken
            const teacher1 = await getTeacher(keystone, newTeachers[0].id);
            const teacher2 = await getTeacher(keystone, newTeachers[1].id);
            newStudent = await getStudent(keystone, newStudent.id);

            compareIds(newStudent.teachers, [teacher1, teacher2]);
            compareIds(teacher1.students, [newStudent]);
            compareIds(teacher2.students, [newStudent]);
          })
        );

        test(
          'during update mutation',
          runner(setupKeystone, async ({ keystone, create }) => {
            let student = await create('Student', {});
            const teacherName1 = sampleOne(alphanumGenerator);
            const teacherName2 = sampleOne(alphanumGenerator);

            // Run the query to disconnect the teacher from student
            const { data, errors } = await graphqlRequest({
              keystone,
              query: `
          mutation {
            updateStudent(
              id: "${student.id}"
              data: {
                teachers: { create: [{ name: "${teacherName1}" }, { name: "${teacherName2}" }] }
              }
            ) {
              id
              teachers {
                id
              }
            }
          }
      `,
            });

            expect(errors).toBe(undefined);

            let newTeachers = data.updateStudent.teachers;

            // Check the link has been broken
            const teacher1 = await getTeacher(keystone, newTeachers[0].id);
            const teacher2 = await getTeacher(keystone, newTeachers[1].id);
            student = await getStudent(keystone, student.id);

            compareIds(student.teachers, [teacher1, teacher2]);
            compareIds(teacher1.students, [student]);
            compareIds(teacher2.students, [student]);
          })
        );
      });

      test(
        'nested disconnect during update mutation',
        runner(setupKeystone, async ({ keystone, create, update }) => {
          // Manually setup a connected Student <-> Teacher
          let teacher1 = await create('Teacher', { students: [] });
          let teacher2 = await create('Teacher', { students: [] });
          let student1 = await create('Student', { teachers: [teacher1.id, teacher2.id] });
          let student2 = await create('Student', { teachers: [teacher1.id, teacher2.id] });

          await update('Teacher', teacher1.id, { students: [student1.id, student2.id] });
          await update('Teacher', teacher2.id, { students: [student1.id, student2.id] });

          teacher1 = await getTeacher(keystone, teacher1.id);
          teacher2 = await getTeacher(keystone, teacher2.id);
          student1 = await getStudent(keystone, student1.id);
          student2 = await getStudent(keystone, student2.id);

          // Sanity check the links are setup correctly
          compareIds(student1.teachers, [teacher1, teacher2]);
          compareIds(student2.teachers, [teacher1, teacher2]);
          compareIds(teacher1.students, [student1, student2]);
          compareIds(teacher2.students, [student1, student2]);

          // Run the query to disconnect the teacher from student
          const { errors } = await graphqlRequest({
            keystone,
            query: `
        mutation {
          updateStudent(
            id: "${student1.id}",
            data: {
              teachers: { disconnect: [{ id: "${teacher1.id}" }] }
            }
          ) {
            id
            teachers {
              id
            }
          }
        }
    `,
          });

          expect(errors).toBe(undefined);

          // Check the link has been broken
          teacher1 = await getTeacher(keystone, teacher1.id);
          teacher2 = await getTeacher(keystone, teacher2.id);
          student1 = await getStudent(keystone, student1.id);
          student2 = await getStudent(keystone, student2.id);

          // Sanity check the links are setup correctly
          compareIds(student1.teachers, [teacher2]);
          compareIds(student2.teachers, [teacher1, teacher2]);
          compareIds(teacher1.students, [student2]);
          compareIds(teacher2.students, [student1, student2]);
        })
      );

      test(
        'nested disconnectAll during update mutation',
        runner(setupKeystone, async ({ keystone, create, update }) => {
          // Manually setup a connected Student <-> Teacher
          let teacher1 = await create('Teacher', { students: [] });
          let teacher2 = await create('Teacher', { students: [] });
          let student1 = await create('Student', { teachers: [teacher1.id, teacher2.id] });
          let student2 = await create('Student', { teachers: [teacher1.id, teacher2.id] });

          await update('Teacher', teacher1.id, { students: [student1.id, student2.id] });
          await update('Teacher', teacher2.id, { students: [student1.id, student2.id] });

          teacher1 = await getTeacher(keystone, teacher1.id);
          teacher2 = await getTeacher(keystone, teacher2.id);
          student1 = await getStudent(keystone, student1.id);
          student2 = await getStudent(keystone, student2.id);

          // Sanity check the links are setup correctly
          compareIds(student1.teachers, [teacher1, teacher2]);
          compareIds(student2.teachers, [teacher1, teacher2]);
          compareIds(teacher1.students, [student1, student2]);
          compareIds(teacher2.students, [student1, student2]);

          // Run the query to disconnect the teacher from student
          const { errors } = await graphqlRequest({
            keystone,
            query: `
        mutation {
          updateStudent(
            id: "${student1.id}",
            data: {
              teachers: { disconnectAll: true }
            }
          ) {
            id
            teachers {
              id
            }
          }
        }
    `,
          });

          expect(errors).toBe(undefined);

          // Check the link has been broken
          teacher1 = await getTeacher(keystone, teacher1.id);
          teacher2 = await getTeacher(keystone, teacher2.id);
          student1 = await getStudent(keystone, student1.id);
          student2 = await getStudent(keystone, student2.id);

          // Sanity check the links are setup correctly
          compareIds(student1.teachers, []);
          compareIds(student2.teachers, [teacher1, teacher2]);
          compareIds(teacher1.students, [student2]);
          compareIds(teacher2.students, [student2]);
        })
      );
    });

    test(
      'delete mutation updates back references in to-many relationship',
      runner(setupKeystone, async ({ keystone, create, update }) => {
        // Manually setup a connected Student <-> Teacher
        let teacher1 = await create('Teacher', { students: [] });
        let teacher2 = await create('Teacher', { students: [] });
        let student1 = await create('Student', { teachers: [teacher1.id, teacher2.id] });
        let student2 = await create('Student', { teachers: [teacher1.id, teacher2.id] });

        await update('Teacher', teacher1.id, { students: [student1.id, student2.id] });
        await update('Teacher', teacher2.id, { students: [student1.id, student2.id] });

        teacher1 = await getTeacher(keystone, teacher1.id);
        teacher2 = await getTeacher(keystone, teacher2.id);
        student1 = await getStudent(keystone, student1.id);
        student2 = await getStudent(keystone, student2.id);

        // Sanity check the links are setup correctly
        compareIds(student1.teachers, [teacher1, teacher2]);
        compareIds(student2.teachers, [teacher1, teacher2]);
        compareIds(teacher1.students, [student1, student2]);
        compareIds(teacher2.students, [student1, student2]);

        // Run the query to delete the student
        const { errors } = await graphqlRequest({
          keystone,
          query: `
      mutation {
        deleteStudent(id: "${student1.id}") {
          id
        }
      }
  `,
        });
        expect(errors).toBe(undefined);

        teacher1 = await getTeacher(keystone, teacher1.id);
        teacher2 = await getTeacher(keystone, teacher2.id);
        student1 = await getStudent(keystone, student1.id);
        student2 = await getStudent(keystone, student2.id);

        // Check the link has been broken
        expect(student1).toBe(null);
        compareIds(student2.teachers, [teacher1, teacher2]);
        compareIds(teacher1.students, [student2]);
        compareIds(teacher2.students, [student2]);
      })
    );
  })
);<|MERGE_RESOLUTION|>--- conflicted
+++ resolved
@@ -62,18 +62,11 @@
   ).data.Student;
 
 // We can't assume what IDs get assigned, or what order they come back in
-<<<<<<< HEAD
-const compareIds = (list, ids) =>
-  expect(toStr(list.map(({ id }) => id).sort())).toMatchObject(
-    ids.map(({ id }) => id.toString()).sort()
-  );
-=======
 const compareIds = (list, ids) => {
   return expect(toStr(list.map(({ id }) => id).sort())).toMatchObject(
     ids.map(({ id }) => id.toString()).sort()
   );
 };
->>>>>>> ff59079c
 
 multiAdapterRunners().map(({ runner, adapterName }) =>
   describe(`Adapter: ${adapterName}`, () => {
